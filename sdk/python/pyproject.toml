--- conflicted
+++ resolved
@@ -1,10 +1,6 @@
 [project]
 name = "rcabench"
-<<<<<<< HEAD
-version = "1.0.33"
-=======
 version = "1.0.34"
->>>>>>> c2c8c0fc
 description = "RCABench SDK"
 readme = "README.md"
 requires-python = ">=3.12"
