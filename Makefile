--- conflicted
+++ resolved
@@ -52,13 +52,8 @@
 pods: ## List all pods
 	kubectl get pods -n $(NS)
 
-<<<<<<< HEAD
 ports: ## Port-forward service
-	kubectl port-forward svc/exp -n $(NS) --address 0.0.0.0 8081:8081 &
-=======
-ports: ## Port-forward experiment service
 	kubectl port-forward svc/exp -n $(NS) --address 0.0.0.0 8081:8081 &
 
 install-hooks: ## Install pre-commit hooks
-	cp scripts/hooks/pre-commit .git/hooks/pre-commit
->>>>>>> bdd7b075
+	cp scripts/hooks/pre-commit .git/hooks/pre-commit