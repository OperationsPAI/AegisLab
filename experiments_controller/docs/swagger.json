{
    "produces": [
        "application/json"
    ],
    "schemes": [
        "http",
        "https"
    ],
    "swagger": "2.0",
    "info": {
        "description": "RCABench - A comprehensive root cause analysis benchmarking platform for microservices\nThis API provides endpoints for managing datasets, algorithms, evaluations, and fault injections\nfor root cause analysis in distributed systems and microservices architectures.",
        "title": "RCABench API",
        "contact": {
            "name": "RCABench Team",
            "email": "team@rcabench.com"
        },
        "license": {
            "name": "MIT",
            "url": "https://opensource.org/licenses/MIT"
        },
        "version": "1.0.1"
    },
    "host": "localhost:8080",
    "basePath": "/api/v1",
    "paths": {
        "/api/v1/algorithms": {
            "get": {
                "description": "获取系统中所有可用的算法列表，包括算法的镜像信息、标签和更新时间。只返回状态为激活的算法容器",
                "produces": [
                    "application/json"
                ],
                "tags": [
                    "algorithm"
                ],
                "summary": "获取算法列表",
                "responses": {
                    "200": {
                        "description": "成功返回算法列表",
                        "schema": {
                            "$ref": "#/definitions/dto.GenericResponse-dto_ListAlgorithmsResp"
                        }
                    },
                    "500": {
                        "description": "服务器内部错误",
                        "schema": {
                            "$ref": "#/definitions/dto.GenericResponse-any"
                        }
                    }
                }
            },
            "post": {
                "description": "批量提交算法执行任务，支持多个算法和数据集的组合执行。系统将为每个执行任务分配唯一的 TraceID 用于跟踪任务状态和结果",
                "produces": [
                    "application/json"
                ],
                "tags": [
                    "algorithm"
                ],
                "summary": "提交算法执行任务",
                "parameters": [
                    {
                        "description": "算法执行请求列表，包含算法名称、数据集和环境变量",
                        "name": "body",
                        "in": "body",
                        "required": true,
                        "schema": {
                            "type": "array",
                            "items": {
                                "$ref": "#/definitions/dto.ExecutionPayload"
                            }
                        }
                    }
                ],
                "responses": {
                    "202": {
                        "description": "成功提交算法执行任务，返回任务跟踪信息",
                        "schema": {
                            "$ref": "#/definitions/dto.GenericResponse-dto_SubmitResp"
                        }
                    },
                    "400": {
                        "description": "请求参数错误，如JSON格式不正确、算法名称或数据集名称无效、环境变量名称不支持等",
                        "schema": {
                            "$ref": "#/definitions/dto.GenericResponse-any"
                        }
                    },
                    "500": {
                        "description": "服务器内部错误",
                        "schema": {
                            "$ref": "#/definitions/dto.GenericResponse-any"
                        }
                    }
                }
            }
        },
        "/api/v1/analyzers/injections": {
            "get": {
                "description": "使用多种筛选条件分析故障注入数据，返回包括效率、多样性、种子之间的距离等统计信息",
                "produces": [
                    "application/json"
                ],
                "tags": [
                    "analyzer"
                ],
                "summary": "分析故障注入数据",
                "parameters": [
                    {
                        "type": "string",
                        "description": "项目名称过滤",
                        "name": "project_name",
                        "in": "query"
                    },
                    {
                        "enum": [
                            "dev",
                            "prod"
                        ],
                        "type": "string",
                        "default": "prod",
                        "description": "环境标签过滤",
                        "name": "env",
                        "in": "query"
                    },
                    {
                        "type": "string",
                        "description": "批次标签过滤",
                        "name": "batch",
                        "in": "query"
                    },
                    {
                        "enum": [
                            "train",
                            "test"
                        ],
                        "type": "string",
                        "default": "train",
                        "description": "分类标签过滤",
                        "name": "tag",
                        "in": "query"
                    },
                    {
                        "enum": [
                            "clickhouse"
                        ],
                        "type": "string",
                        "default": "clickhouse",
                        "description": "基准测试类型过滤",
                        "name": "benchmark",
                        "in": "query"
                    },
                    {
                        "type": "integer",
                        "default": 0,
                        "description": "状态过滤，具体值参考字段映射接口(/mapping)",
                        "name": "status",
                        "in": "query"
                    },
                    {
                        "type": "integer",
                        "default": 0,
                        "description": "故障类型过滤，具体值参考字段映射接口(/mapping)",
                        "name": "fault_type",
                        "in": "query"
                    },
                    {
                        "type": "string",
                        "description": "时间范围查询，支持自定义相对时间(1h/24h/7d)或custom 默认不设置",
                        "name": "lookback",
                        "in": "query"
                    },
                    {
                        "type": "string",
                        "format": "date-time",
                        "description": "自定义开始时间，RFC3339格式，当lookback=custom时必需",
                        "name": "custom_start_time",
                        "in": "query"
                    },
                    {
                        "type": "string",
                        "format": "date-time",
                        "description": "自定义结束时间，RFC3339格式，当lookback=custom时必需",
                        "name": "custom_end_time",
                        "in": "query"
                    }
                ],
                "responses": {
                    "200": {
                        "description": "返回故障注入分析统计信息",
                        "schema": {
                            "$ref": "#/definitions/dto.GenericResponse-dto_AnalyzeInjectionsResp"
                        }
                    },
                    "400": {
                        "description": "请求参数错误，如参数格式不正确、验证失败等",
                        "schema": {
                            "$ref": "#/definitions/dto.GenericResponse-any"
                        }
                    },
                    "500": {
                        "description": "服务器内部错误",
                        "schema": {
                            "$ref": "#/definitions/dto.GenericResponse-any"
                        }
                    }
                }
            }
        },
        "/api/v1/analyzers/traces": {
            "get": {
                "description": "使用多种筛选条件分析链路数据，返回包括故障注入结束链路在内的统计信息",
                "produces": [
                    "application/json"
                ],
                "tags": [
                    "trace"
                ],
                "summary": "分析链路数据",
                "parameters": [
                    {
                        "type": "string",
                        "description": "首任务类型筛选",
                        "name": "first_task_type",
                        "in": "query"
                    },
                    {
                        "type": "string",
                        "description": "时间范围查询，支持自定义相对时间(1h/24h/7d)或custom 默认不设置",
                        "name": "lookback",
                        "in": "query"
                    },
                    {
                        "type": "string",
                        "format": "date-time",
                        "description": "自定义开始时间，RFC3339格式，当lookback=custom时必需",
                        "name": "custom_start_time",
                        "in": "query"
                    },
                    {
                        "type": "string",
                        "format": "date-time",
                        "description": "自定义结束时间，RFC3339格式，当lookback=custom时必需",
                        "name": "custom_end_time",
                        "in": "query"
                    }
                ],
                "responses": {
                    "200": {
                        "description": "返回链路分析统计信息",
                        "schema": {
                            "$ref": "#/definitions/dto.GenericResponse-dto_TraceStats"
                        }
                    },
                    "400": {
                        "description": "请求参数错误，如参数格式不正确、验证失败等",
                        "schema": {
                            "$ref": "#/definitions/dto.GenericResponse-any"
                        }
                    },
                    "500": {
                        "description": "服务器内部错误",
                        "schema": {
                            "$ref": "#/definitions/dto.GenericResponse-any"
                        }
                    }
                }
            }
        },
        "/api/v1/containers": {
            "post": {
                "description": "通过上传文件、指定GitHub仓库或Harbor镜像来构建Docker镜像。支持zip和tar.gz格式的文件上传，或从GitHub仓库自动拉取代码进行构建，或从Harbor直接获取已存在的镜像并更新数据库。系统会自动验证必需文件（Dockerfile）并设置执行权限",
                "consumes": [
                    "multipart/form-data"
                ],
                "produces": [
                    "application/json"
                ],
                "tags": [
                    "container"
                ],
                "summary": "提交镜像构建任务",
                "parameters": [
                    {
                        "enum": [
                            "algorithm",
                            "benchmark"
                        ],
                        "type": "string",
                        "default": "algorithm",
                        "description": "容器类型，指定容器的用途",
                        "name": "type",
                        "in": "formData"
                    },
                    {
                        "type": "string",
                        "description": "容器名称，用于标识容器，将作为镜像构建的标识符，默认使用info.toml中的name字段",
                        "name": "name",
                        "in": "formData"
                    },
                    {
                        "type": "string",
                        "description": "Docker镜像名称。当source_type为harbor时，指定Harbor中已存在的镜像名称；其他情况下支持以下格式：1) image-name（自动添加默认Harbor地址和命名空间）2) namespace/image-name（自动添加默认Harbor地址）",
                        "name": "image",
                        "in": "formData",
                        "required": true
                    },
                    {
                        "type": "string",
                        "default": "latest",
                        "description": "Docker镜像标签。当source_type为harbor时，指定Harbor中已存在的镜像标签；其他情况下用于版本控制",
                        "name": "tag",
                        "in": "formData"
                    },
                    {
                        "type": "string",
                        "default": "bash /entrypoint.sh",
                        "description": "Docker镜像启动命令，默认为bash /entrypoint.sh",
                        "name": "command",
                        "in": "formData"
                    },
                    {
                        "type": "array",
                        "items": {
                            "type": "string"
                        },
                        "collectionFormat": "csv",
                        "description": "环境变量名称列表，支持多个环境变量",
                        "name": "env_vars",
                        "in": "formData"
                    },
                    {
                        "enum": [
                            "file",
                            "github",
                            "harbor"
                        ],
                        "type": "string",
                        "default": "file",
                        "description": "构建源类型，指定源码来源",
                        "name": "source_type",
                        "in": "formData"
                    },
                    {
                        "type": "file",
                        "description": "源码文件（支持zip或tar.gz格式），当source_type为file时必需，文件大小限制5MB",
                        "name": "file",
                        "in": "formData"
                    },
                    {
                        "type": "string",
                        "description": "GitHub访问令牌，用于访问私有仓库，公开仓库可不提供",
                        "name": "github_token",
                        "in": "formData"
                    },
                    {
                        "type": "string",
                        "description": "GitHub仓库地址，格式：owner/repo，当source_type为github时必需",
                        "name": "github_repo",
                        "in": "formData"
                    },
                    {
                        "type": "string",
                        "default": "main",
                        "description": "GitHub分支名，指定要构建的分支",
                        "name": "github_branch",
                        "in": "formData"
                    },
                    {
                        "type": "string",
                        "description": "GitHub commit哈希值（支持短hash），如果指定commit则忽略branch参数",
                        "name": "github_commit",
                        "in": "formData"
                    },
                    {
                        "type": "string",
                        "default": ".",
                        "description": "仓库内的子目录路径，如果源码不在根目录",
                        "name": "github_path",
                        "in": "formData"
                    },
                    {
                        "type": "string",
                        "default": ".",
                        "description": "Docker构建上下文路径，相对于源码根目录",
                        "name": "context_dir",
                        "in": "formData"
                    },
                    {
                        "type": "string",
                        "default": "Dockerfile",
                        "description": "Dockerfile路径，相对于源码根目录",
                        "name": "dockerfile_path",
                        "in": "formData"
                    },
                    {
                        "type": "string",
                        "description": "Dockerfile构建目标（multi-stage build时使用）",
                        "name": "target",
                        "in": "formData"
                    },
                    {
                        "type": "boolean",
                        "default": false,
                        "description": "是否强制重新构建镜像，忽略缓存",
                        "name": "force_rebuild",
                        "in": "formData"
                    }
                ],
                "responses": {
                    "202": {
                        "description": "成功提交容器构建任务，返回任务跟踪信息",
                        "schema": {
                            "$ref": "#/definitions/dto.GenericResponse-dto_SubmitResp"
                        }
                    },
                    "400": {
                        "description": "请求参数错误：文件格式不支持（仅支持zip、tar.gz）、文件大小超限（5MB）、参数验证失败、GitHub仓库地址无效、Harbor镜像参数无效、force_rebuild值格式错误等",
                        "schema": {
                            "$ref": "#/definitions/dto.GenericResponse-any"
                        }
                    },
                    "404": {
                        "description": "资源不存在：构建上下文路径不存在、缺少必需文件（Dockerfile、entrypoint.sh）、Harbor中镜像不存在",
                        "schema": {
                            "$ref": "#/definitions/dto.GenericResponse-any"
                        }
                    },
                    "500": {
                        "description": "服务器内部错误",
                        "schema": {
                            "$ref": "#/definitions/dto.GenericResponse-any"
                        }
                    }
                }
            }
        },
        "/api/v1/datasets": {
            "post": {
                "description": "根据指定的时间范围和基准测试容器批量构建数据集。",
                "consumes": [
                    "application/json"
                ],
                "produces": [
                    "application/json"
                ],
                "tags": [
                    "dataset"
                ],
                "summary": "批量构建数据集",
                "parameters": [
                    {
                        "description": "数据集构建请求列表，每个请求包含数据集名称、时间范围、基准测试和环境变量配置",
                        "name": "body",
                        "in": "body",
                        "required": true,
                        "schema": {
                            "type": "array",
                            "items": {
                                "$ref": "#/definitions/dto.DatasetBuildPayload"
                            }
                        }
                    }
                ],
                "responses": {
                    "202": {
                        "description": "成功提交数据集构建任务，返回任务组ID和跟踪信息列表",
                        "schema": {
                            "$ref": "#/definitions/dto.GenericResponse-dto_SubmitResp"
                        }
                    },
                    "400": {
                        "description": "请求参数错误：1) JSON格式不正确 2) 数据集名称为空 3) 时间范围无效 4) 基准测试不存在 5) 环境变量名称不支持",
                        "schema": {
                            "$ref": "#/definitions/dto.GenericResponse-any"
                        }
                    },
                    "500": {
                        "description": "服务器内部错误",
                        "schema": {
                            "$ref": "#/definitions/dto.GenericResponse-any"
                        }
                    }
                }
            },
            "delete": {
                "description": "删除数据集数据",
                "produces": [
                    "application/json"
                ],
                "tags": [
                    "dataset"
                ],
                "summary": "删除数据集数据",
                "parameters": [
                    {
                        "type": "array",
                        "items": {
                            "type": "string"
                        },
                        "collectionFormat": "csv",
                        "description": "数据集名称列表",
                        "name": "names",
                        "in": "query",
                        "required": true
                    }
                ],
                "responses": {
                    "200": {
                        "description": "OK",
                        "schema": {
                            "$ref": "#/definitions/dto.GenericResponse-dto_DatasetDeleteResp"
                        }
                    },
                    "400": {
                        "description": "Bad Request",
                        "schema": {
                            "$ref": "#/definitions/dto.GenericResponse-any"
                        }
                    },
                    "500": {
                        "description": "Internal Server Error",
                        "schema": {
                            "$ref": "#/definitions/dto.GenericResponse-any"
                        }
                    }
                }
            }
        },
        "/api/v1/datasets/download": {
            "get": {
                "description": "将指定的多个数据集打包为 ZIP 文件下载，自动排除 result.csv 和检测器结论文件。支持按组ID或数据集名称进行下载，两种方式二选一。下载文件结构：按组ID下载时为 datasets/{groupId}/{datasetName}/...，按名称下载时为 datasets/{datasetName}/...",
                "produces": [
                    "application/zip"
                ],
                "tags": [
                    "dataset"
                ],
                "summary": "下载数据集打包文件",
                "parameters": [
                    {
                        "type": "array",
                        "items": {
                            "type": "string"
                        },
                        "collectionFormat": "csv",
                        "description": "任务组ID列表，格式：group1,group2,group3。与names参数二选一，优先使用group_ids",
                        "name": "group_ids",
                        "in": "query"
                    },
                    {
                        "type": "array",
                        "items": {
                            "type": "string"
                        },
                        "collectionFormat": "csv",
                        "description": "数据集名称列表，格式：dataset1,dataset2,dataset3。与group_ids参数二选一",
                        "name": "names",
                        "in": "query"
                    }
                ],
                "responses": {
                    "200": {
                        "description": "ZIP 文件流，Content-Disposition 头中包含文件名 datasets.zip",
                        "schema": {
                            "type": "string"
                        }
                    },
                    "400": {
                        "description": "请求参数错误：1) 参数绑定失败 2) 两个参数都为空 3) 同时提供两种参数",
                        "schema": {
                            "$ref": "#/definitions/dto.GenericResponse-any"
                        }
                    },
                    "403": {
                        "description": "权限错误：请求访问的数据集路径不在系统允许的范围内",
                        "schema": {
                            "$ref": "#/definitions/dto.GenericResponse-any"
                        }
                    },
                    "500": {
                        "description": "服务器内部错误",
                        "schema": {
                            "$ref": "#/definitions/dto.GenericResponse-any"
                        }
                    }
                }
            }
        },
        "/api/v1/debug/ns/status": {
            "get": {
                "description": "获取命名空间锁状态信息",
                "produces": [
                    "application/json"
                ],
                "tags": [
                    "debug"
                ],
                "summary": "获取命名空间锁状态",
                "responses": {
                    "200": {
                        "description": "OK",
                        "schema": {
                            "$ref": "#/definitions/dto.GenericResponse-any"
                        }
                    },
                    "500": {
                        "description": "Internal Server Error",
                        "schema": {
                            "$ref": "#/definitions/dto.GenericResponse-any"
                        }
                    }
                }
            }
        },
        "/api/v1/evaluations/executions": {
            "get": {
                "description": "获取所有ExecutionResult中status为ExecutionSuccess的记录，支持时间区间筛选和数量筛选",
                "produces": [
                    "application/json"
                ],
                "tags": [
                    "evaluation"
                ],
                "summary": "获取成功执行的算法记录",
                "parameters": [
                    {
                        "type": "string",
                        "description": "开始时间，格式：2006-01-02T15:04:05Z07:00",
                        "name": "start_time",
                        "in": "query"
                    },
                    {
                        "type": "string",
                        "description": "结束时间，格式：2006-01-02T15:04:05Z07:00",
                        "name": "end_time",
                        "in": "query"
                    },
                    {
                        "type": "integer",
                        "description": "数量限制",
                        "name": "limit",
                        "in": "query"
                    },
                    {
                        "type": "integer",
                        "description": "偏移量，用于分页",
                        "name": "offset",
                        "in": "query"
                    }
                ],
                "responses": {
                    "200": {
                        "description": "成功返回成功执行的算法记录列表",
                        "schema": {
                            "$ref": "#/definitions/dto.GenericResponse-dto_SuccessfulExecutionsResp"
                        }
                    },
                    "400": {
                        "description": "请求参数错误",
                        "schema": {
                            "$ref": "#/definitions/dto.GenericResponse-any"
                        }
                    },
                    "500": {
                        "description": "服务器内部错误",
                        "schema": {
                            "$ref": "#/definitions/dto.GenericResponse-any"
                        }
                    }
                }
            }
        },
        "/api/v1/evaluations/groundtruth": {
            "post": {
                "description": "根据数据集数组获取对应的 ground truth 数据，用于算法评估的基准数据。支持批量查询多个数据集的真实标签信息",
                "produces": [
                    "application/json"
                ],
                "tags": [
                    "evaluation"
                ],
                "summary": "获取数据集的 ground truth",
                "parameters": [
                    {
                        "description": "Ground truth查询请求，包含数据集列表",
                        "name": "body",
                        "in": "body",
                        "required": true,
                        "schema": {
                            "$ref": "#/definitions/dto.GroundTruthReq"
                        }
                    }
                ],
                "responses": {
                    "200": {
                        "description": "成功返回数据集的ground truth信息",
                        "schema": {
                            "$ref": "#/definitions/dto.GenericResponse-dto_GroundTruthResp"
                        }
                    },
                    "400": {
                        "description": "请求参数错误，如JSON格式不正确、数据集数组为空",
                        "schema": {
                            "$ref": "#/definitions/dto.GenericResponse-any"
                        }
                    },
                    "500": {
                        "description": "服务器内部错误",
                        "schema": {
                            "$ref": "#/definitions/dto.GenericResponse-any"
                        }
                    }
                }
            }
        },
        "/api/v1/evaluations/raw-data": {
            "post": {
                "description": "支持三种查询模式：1) 直接传入算法-数据集对数组进行精确查询；2) 传入算法和数据集列表进行笛卡尔积查询；3) 通过执行ID列表查询。三种模式互斥，只能选择其中一种",
                "produces": [
                    "application/json"
                ],
                "tags": [
                    "evaluation"
                ],
                "summary": "获取原始评估数据",
                "parameters": [
                    {
                        "description": "原始数据查询请求，支持三种模式：pairs数组、(algorithms+datasets)笛卡尔积、或execution_ids列表",
                        "name": "body",
                        "in": "body",
                        "required": true,
                        "schema": {
                            "$ref": "#/definitions/dto.RawDataReq"
                        }
                    }
                ],
                "responses": {
                    "200": {
                        "description": "成功返回原始评估数据列表",
                        "schema": {
                            "$ref": "#/definitions/dto.GenericResponse-dto_RawDataResp"
                        }
                    },
                    "400": {
                        "description": "请求参数错误，如JSON格式不正确、查询模式冲突或参数为空",
                        "schema": {
                            "$ref": "#/definitions/dto.GenericResponse-any"
                        }
                    },
                    "500": {
                        "description": "服务器内部错误",
                        "schema": {
                            "$ref": "#/definitions/dto.GenericResponse-any"
                        }
                    }
                }
            }
        },
        "/api/v1/injections": {
            "get": {
                "description": "支持排序、过滤的故障注入记录查询接口。返回数据库原始记录列表，不进行数据转换。",
                "produces": [
                    "application/json"
                ],
                "tags": [
                    "injection"
                ],
                "summary": "获取故障注入记录列表",
                "parameters": [
                    {
                        "type": "string",
                        "description": "项目名称过滤",
                        "name": "project_name",
                        "in": "query"
                    },
                    {
                        "enum": [
                            "dev",
                            "prod"
                        ],
                        "type": "string",
                        "default": "prod",
                        "description": "环境标签过滤",
                        "name": "env",
                        "in": "query"
                    },
                    {
                        "type": "string",
                        "description": "批次标签过滤",
                        "name": "batch",
                        "in": "query"
                    },
                    {
                        "enum": [
                            "train",
                            "test"
                        ],
                        "type": "string",
                        "default": "train",
                        "description": "分类标签过滤",
                        "name": "tag",
                        "in": "query"
                    },
                    {
                        "enum": [
                            "clickhouse"
                        ],
                        "type": "string",
                        "default": "clickhouse",
                        "description": "基准测试类型过滤",
                        "name": "benchmark",
                        "in": "query"
                    },
                    {
                        "type": "integer",
                        "default": 0,
                        "description": "状态过滤，具体值参考字段映射接口(/mapping)",
                        "name": "status",
                        "in": "query"
                    },
                    {
                        "type": "integer",
                        "default": 0,
                        "description": "故障类型过滤，具体值参考字段映射接口(/mapping)",
                        "name": "fault_type",
                        "in": "query"
                    },
                    {
                        "type": "string",
                        "default": "created_at",
                        "description": "排序字段，默认created_at",
                        "name": "sort_field",
                        "in": "query"
                    },
                    {
                        "enum": [
                            "asc",
                            "desc"
                        ],
                        "type": "string",
                        "default": "desc",
                        "description": "排序方式，默认desc",
                        "name": "sort_order",
                        "in": "query"
                    },
                    {
                        "minimum": 0,
                        "type": "integer",
                        "default": 0,
                        "description": "结果数量限制，用于控制返回记录数量",
                        "name": "limit",
                        "in": "query"
                    },
                    {
                        "minimum": 0,
                        "type": "integer",
                        "default": 0,
                        "description": "分页查询，页码",
                        "name": "page_num",
                        "in": "query"
                    },
                    {
                        "minimum": 0,
                        "type": "integer",
                        "default": 0,
                        "description": "分页查询，每页数量",
                        "name": "page_size",
                        "in": "query"
                    },
                    {
                        "type": "string",
                        "description": "时间范围查询，支持自定义相对时间(1h/24h/7d)或custom 默认不设置",
                        "name": "lookback",
                        "in": "query"
                    },
                    {
                        "type": "string",
                        "format": "date-time",
                        "description": "自定义开始时间，RFC3339格式，当lookback=custom时必需",
                        "name": "custom_start_time",
                        "in": "query"
                    },
                    {
                        "type": "string",
                        "format": "date-time",
                        "description": "自定义结束时间，RFC3339格式，当lookback=custom时必需",
                        "name": "custom_end_time",
                        "in": "query"
                    }
                ],
                "responses": {
                    "200": {
                        "description": "成功返回故障注入记录列表",
                        "schema": {
                            "$ref": "#/definitions/dto.GenericResponse-dto_ListInjectionsResp"
                        }
                    },
                    "400": {
                        "description": "请求参数错误，如参数格式不正确、验证失败等",
                        "schema": {
                            "$ref": "#/definitions/dto.GenericResponse-any"
                        }
                    },
                    "500": {
                        "description": "服务器内部错误",
                        "schema": {
                            "$ref": "#/definitions/dto.GenericResponse-any"
                        }
                    }
                }
            },
            "post": {
                "description": "提交故障注入任务，支持批量提交多个故障配置，系统会自动去重并返回提交结果",
                "produces": [
                    "application/json"
                ],
                "tags": [
                    "injection"
                ],
                "summary": "提交故障注入任务",
                "parameters": [
                    {
                        "description": "故障注入请求体",
                        "name": "body",
                        "in": "body",
                        "required": true,
                        "schema": {
                            "$ref": "#/definitions/dto.SubmitInjectionReq"
                        }
                    }
                ],
                "responses": {
                    "202": {
                        "description": "成功提交故障注入任务",
                        "schema": {
                            "$ref": "#/definitions/dto.GenericResponse-dto_SubmitInjectionResp"
                        }
                    },
                    "400": {
                        "description": "请求参数错误，如JSON格式不正确、参数验证失败或算法无效等",
                        "schema": {
                            "$ref": "#/definitions/dto.GenericResponse-any"
                        }
                    },
                    "500": {
                        "description": "服务器内部错误",
                        "schema": {
                            "$ref": "#/definitions/dto.GenericResponse-any"
                        }
                    }
                }
            }
        },
        "/api/v1/injections/analysis/no-issues": {
            "get": {
                "description": "根据时间范围查询所有没有问题的故障注入记录列表，返回包含配置信息的详细记录",
                "produces": [
                    "application/json"
                ],
                "tags": [
                    "injection"
                ],
                "summary": "查询没有问题的故障注入记录",
                "parameters": [
                    {
                        "type": "string",
                        "description": "环境标签过滤",
                        "name": "env",
                        "in": "query"
                    },
                    {
                        "type": "string",
                        "description": "批次标签过滤",
                        "name": "batch",
                        "in": "query"
                    },
                    {
                        "type": "string",
                        "description": "时间范围查询，支持自定义相对时间(1h/24h/7d)或custom 默认不设置",
                        "name": "lookback",
                        "in": "query"
                    },
                    {
                        "type": "string",
                        "format": "date-time",
                        "description": "自定义开始时间，RFC3339格式，当lookback=custom时必需",
                        "name": "custom_start_time",
                        "in": "query"
                    },
                    {
                        "type": "string",
                        "format": "date-time",
                        "description": "自定义结束时间，RFC3339格式，当lookback=custom时必需",
                        "name": "custom_end_time",
                        "in": "query"
                    }
                ],
                "responses": {
                    "200": {
                        "description": "成功返回没有问题的故障注入记录列表",
                        "schema": {
                            "$ref": "#/definitions/dto.GenericResponse-array_dto_FaultInjectionNoIssuesResp"
                        }
                    },
                    "400": {
                        "description": "请求参数错误，如时间格式不正确或参数验证失败等",
                        "schema": {
                            "$ref": "#/definitions/dto.GenericResponse-any"
                        }
                    },
                    "500": {
                        "description": "服务器内部错",
                        "schema": {
                            "$ref": "#/definitions/dto.GenericResponse-any"
                        }
                    }
                }
            }
        },
        "/api/v1/injections/analysis/stats": {
            "get": {
                "description": "获取故障注入记录的统计信息，包括有问题、没有问题和总记录数量",
                "produces": [
                    "application/json"
                ],
                "tags": [
                    "injection"
                ],
                "summary": "获取故障注入统计信息",
                "parameters": [
                    {
                        "type": "string",
                        "description": "时间范围查询，支持自定义相对时间(1h/24h/7d)或custom 默认不设置",
                        "name": "lookback",
                        "in": "query"
                    },
                    {
                        "type": "string",
                        "format": "date-time",
                        "description": "自定义开始时间，RFC3339格式，当lookback=custom时必需",
                        "name": "custom_start_time",
                        "in": "query"
                    },
                    {
                        "type": "string",
                        "format": "date-time",
                        "description": "自定义结束时间，RFC3339格式，当lookback=custom时必需",
                        "name": "custom_end_time",
                        "in": "query"
                    }
                ],
                "responses": {
                    "200": {
                        "description": "成功返回故障注入统计信息",
                        "schema": {
                            "$ref": "#/definitions/dto.GenericResponse-dto_InjectionStatsResp"
                        }
                    },
                    "400": {
                        "description": "请求参数错误，如时间格式不正确或参数验证失败等",
                        "schema": {
                            "$ref": "#/definitions/dto.GenericResponse-any"
                        }
                    },
                    "500": {
                        "description": "服务器内部错误",
                        "schema": {
                            "$ref": "#/definitions/dto.GenericResponse-any"
                        }
                    }
                }
            }
        },
        "/api/v1/injections/analysis/with-issues": {
            "get": {
                "description": "根据时间范围查询所有有问题的故障注入记录列表",
                "produces": [
                    "application/json"
                ],
                "tags": [
                    "injection"
                ],
                "summary": "查询有问题的故障注入记录",
                "parameters": [
                    {
                        "type": "string",
                        "description": "环境标签过滤",
                        "name": "env",
                        "in": "query"
                    },
                    {
                        "type": "string",
                        "description": "批次标签过滤",
                        "name": "batch",
                        "in": "query"
                    },
                    {
                        "type": "string",
                        "description": "时间范围查询，支持自定义相对时间(1h/24h/7d)或custom 默认不设置",
                        "name": "lookback",
                        "in": "query"
                    },
                    {
                        "type": "string",
                        "format": "date-time",
                        "description": "自定义开始时间，RFC3339格式，当lookback=custom时必需",
                        "name": "custom_start_time",
                        "in": "query"
                    },
                    {
                        "type": "string",
                        "format": "date-time",
                        "description": "自定义结束时间，RFC3339格式，当lookback=custom时必需",
                        "name": "custom_end_time",
                        "in": "query"
                    }
                ],
                "responses": {
                    "200": {
                        "description": "OK",
                        "schema": {
                            "$ref": "#/definitions/dto.GenericResponse-array_dto_FaultInjectionWithIssuesResp"
                        }
                    },
                    "400": {
                        "description": "请求参数错误，如时间格式不正确或参数验证失败等",
                        "schema": {
                            "$ref": "#/definitions/dto.GenericResponse-any"
                        }
                    },
                    "500": {
                        "description": "服务器内部错误",
                        "schema": {
                            "$ref": "#/definitions/dto.GenericResponse-any"
                        }
                    }
                }
            }
        },
        "/api/v1/injections/conf": {
            "get": {
                "description": "获取指定命名空间的故障注入配置信息，支持不同显示模式的配置树结构",
                "produces": [
                    "application/json"
                ],
                "tags": [
                    "injection"
                ],
                "summary": "获取故障注入配置",
                "parameters": [
                    {
                        "type": "string",
                        "description": "命名空间，指定要获取配置的命名空间",
                        "name": "namespace",
                        "in": "query",
                        "required": true
                    },
                    {
                        "enum": [
                            "display",
                            "engine"
                        ],
                        "type": "string",
                        "default": "engine",
                        "description": "显示模式",
                        "name": "mode",
                        "in": "query"
                    }
                ],
                "responses": {
                    "200": {
                        "description": "成功返回配置树结构",
                        "schema": {
                            "$ref": "#/definitions/dto.GenericResponse-handler_Node"
                        }
                    },
                    "400": {
                        "description": "请求参数错误，如命名空间或模式参数缺失",
                        "schema": {
                            "$ref": "#/definitions/dto.GenericResponse-any"
                        }
                    },
                    "500": {
                        "description": "服务器内部错误",
                        "schema": {
                            "$ref": "#/definitions/dto.GenericResponse-any"
                        }
                    }
                }
            }
        },
        "/api/v1/injections/configs": {
            "get": {
                "description": "根据多个TraceID获取对应的故障注入配置信息，用于查看已提交的故障注入任务的配置详情",
                "produces": [
                    "application/json"
                ],
                "tags": [
                    "injection"
                ],
                "summary": "获取已注入故障配置列表",
                "parameters": [
                    {
                        "type": "array",
                        "items": {
                            "type": "string"
                        },
                        "collectionFormat": "multi",
                        "description": "TraceID列表，支持多个值，用于查询对应的配置信息",
                        "name": "trace_ids",
                        "in": "query"
                    }
                ],
                "responses": {
                    "200": {
                        "description": "成功返回配置列表",
                        "schema": {
                            "$ref": "#/definitions/dto.GenericResponse-any"
                        }
                    },
                    "400": {
                        "description": "请求参数错误，如TraceID参数缺失或格式不正确",
                        "schema": {
                            "$ref": "#/definitions/dto.GenericResponse-any"
                        }
                    },
                    "500": {
                        "description": "服务器内部错误",
                        "schema": {
                            "$ref": "#/definitions/dto.GenericResponse-any"
                        }
                    }
                }
            }
        },
        "/api/v1/injections/mapping": {
            "get": {
                "description": "获取状态和故障类型的字符串与数字映射关系，用于前端显示和API参数验证",
                "produces": [
                    "application/json"
                ],
                "tags": [
                    "injection"
                ],
                "summary": "获取字段映射关系",
                "responses": {
                    "200": {
                        "description": "成功返回字段映射关系",
                        "schema": {
                            "$ref": "#/definitions/dto.GenericResponse-dto_InjectionFieldMappingResp"
                        }
                    },
                    "500": {
                        "description": "服务器内部错误",
                        "schema": {
                            "$ref": "#/definitions/dto.GenericResponse-any"
                        }
                    }
                }
            }
        },
        "/api/v1/injections/ns-resources": {
            "get": {
                "description": "获取所有命名空间及其对应的资源信息映射，或查询指定命名空间的资源信息。返回命名空间到资源的映射表，用于故障注入配置和资源管理",
                "produces": [
                    "application/json"
                ],
                "tags": [
                    "injection"
                ],
                "summary": "获取命名空间资源映射",
                "parameters": [
                    {
                        "type": "string",
                        "description": "命名空间名称，不指定时返回所有命名空间的资源映射",
                        "name": "namespace",
                        "in": "query"
                    }
                ],
                "responses": {
                    "200": {
                        "description": "指定命名空间时返回该命名空间的资源信息",
                        "schema": {
                            "$ref": "#/definitions/dto.GenericResponse-handler_Resources"
                        }
                    },
                    "404": {
                        "description": "指定的命名空间不存在",
                        "schema": {
                            "$ref": "#/definitions/dto.GenericResponse-any"
                        }
                    },
                    "500": {
                        "description": "服务器内部错误，无法获取资源映射",
                        "schema": {
                            "$ref": "#/definitions/dto.GenericResponse-any"
                        }
                    }
                }
            }
        },
        "/api/v1/injections/query": {
            "get": {
                "description": "根据名称或任务ID查询故障注入记录详情，两个参数至少提供一个",
                "produces": [
                    "application/json"
                ],
                "tags": [
                    "injection"
                ],
                "summary": "查询单个故障注入记录",
                "parameters": [
                    {
                        "type": "string",
                        "description": "故障注入名称",
                        "name": "name",
                        "in": "query"
                    },
                    {
                        "type": "string",
                        "description": "任务ID",
                        "name": "task_id",
                        "in": "query"
                    }
                ],
                "responses": {
                    "200": {
                        "description": "成功返回故障注入记录详情",
                        "schema": {
                            "$ref": "#/definitions/dto.GenericResponse-dto_QueryInjectionResp"
                        }
                    },
                    "400": {
                        "description": "请求参数错误，如参数缺失、格式不正确或验证失败等",
                        "schema": {
                            "$ref": "#/definitions/dto.GenericResponse-any"
                        }
                    },
                    "500": {
                        "description": "服务器内部错误",
                        "schema": {
                            "$ref": "#/definitions/dto.GenericResponse-any"
                        }
                    }
                }
            }
        },
        "/api/v1/injections/{task_id}/cancel": {
            "put": {
                "description": "取消指定的故障注入任务",
                "produces": [
                    "application/json"
                ],
                "tags": [
                    "injection"
                ],
                "summary": "取消故障注入任务",
                "parameters": [
                    {
                        "type": "string",
                        "description": "任务ID",
                        "name": "task_id",
                        "in": "path",
                        "required": true
                    }
                ],
                "responses": {
                    "200": {
                        "description": "OK",
                        "schema": {
                            "$ref": "#/definitions/dto.GenericResponse-dto_InjectCancelResp"
                        }
                    },
                    "400": {
                        "description": "Bad Request",
                        "schema": {
                            "$ref": "#/definitions/dto.GenericResponse-any"
                        }
                    },
                    "500": {
                        "description": "Internal Server Error",
                        "schema": {
                            "$ref": "#/definitions/dto.GenericResponse-any"
                        }
                    }
                }
            }
        },
        "/api/v1/tasks": {
            "get": {
                "description": "根据多种条件分页获取任务列表。支持按任务ID、跟踪ID、组ID进行精确查询，或按任务类型、状态等进行过滤查询",
                "produces": [
                    "application/json"
                ],
                "tags": [
                    "task"
                ],
                "summary": "获取任务列表",
                "parameters": [
                    {
                        "type": "string",
                        "description": "任务ID - 精确匹配特定任务 (与trace_id、group_id互斥)",
                        "name": "task_id",
                        "in": "query"
                    },
                    {
                        "type": "string",
                        "description": "跟踪ID - 查找属于同一跟踪的所有任务 (与task_id、group_id互斥)",
                        "name": "trace_id",
                        "in": "query"
                    },
                    {
                        "type": "string",
                        "description": "组ID - 查找属于同一组的所有任务 (与task_id、trace_id互斥)",
                        "name": "group_id",
                        "in": "query"
                    },
                    {
                        "enum": [
                            "RestartService",
                            "FaultInjection",
                            "BuildDataset",
                            "RunAlgorithm",
                            "CollectResult",
                            "BuildImage"
                        ],
                        "type": "string",
                        "description": "任务类型过滤",
                        "name": "task_type",
                        "in": "query"
                    },
                    {
                        "enum": [
                            "Pending",
                            "Running",
                            "Completed",
                            "Error",
                            "Cancelled",
                            "Scheduled",
                            "Rescheduled"
                        ],
                        "type": "string",
                        "description": "任务状态过滤",
                        "name": "status",
                        "in": "query"
                    },
                    {
                        "type": "boolean",
                        "description": "是否立即执行 - true:立即执行任务, false:延时执行任务",
                        "name": "immediate",
                        "in": "query"
                    },
                    {
                        "type": "string",
                        "default": "created_at",
                        "description": "排序字段，默认created_at",
                        "name": "sort_field",
                        "in": "query"
                    },
                    {
                        "enum": [
                            "asc",
                            "desc"
                        ],
                        "type": "string",
                        "default": "desc",
                        "description": "排序方式，默认desc",
                        "name": "sort_order",
                        "in": "query"
                    },
                    {
                        "minimum": 1,
                        "type": "integer",
                        "description": "结果数量限制，用于控制返回记录数量",
                        "name": "limit",
                        "in": "query"
                    },
                    {
                        "type": "string",
                        "description": "时间范围查询，支持自定义相对时间(1h/24h/7d)或custom 默认不设置",
                        "name": "lookback",
                        "in": "query"
                    },
                    {
                        "type": "string",
                        "format": "date-time",
                        "description": "自定义开始时间，RFC3339格式，当lookback=custom时必需",
                        "name": "custom_start_time",
                        "in": "query"
                    },
                    {
                        "type": "string",
                        "format": "date-time",
                        "description": "自定义结束时间，RFC3339格式，当lookback=custom时必需",
                        "name": "custom_end_time",
                        "in": "query"
                    }
                ],
                "responses": {
                    "200": {
                        "description": "成功返回故障注入记录列表",
                        "schema": {
                            "$ref": "#/definitions/dto.GenericResponse-dto_ListTasksResp"
                        }
                    },
                    "400": {
                        "description": "请求参数错误，如参数格式不正确、验证失败等",
                        "schema": {
                            "$ref": "#/definitions/dto.GenericResponse-any"
                        }
                    },
                    "500": {
                        "description": "服务器内部错误",
                        "schema": {
                            "$ref": "#/definitions/dto.GenericResponse-any"
                        }
                    }
                }
            }
        },
        "/api/v1/tasks/queue": {
            "get": {
                "description": "分页获取队列中等待执行的任务列表",
                "produces": [
                    "application/json"
                ],
                "tags": [
                    "task"
                ],
                "summary": "获取队列中的任务",
                "parameters": [
                    {
                        "type": "integer",
                        "default": 1,
                        "description": "页码",
                        "name": "page_num",
                        "in": "query"
                    },
                    {
                        "type": "integer",
                        "default": 10,
                        "description": "每页大小",
                        "name": "page_size",
                        "in": "query"
                    }
                ],
                "responses": {
                    "200": {
                        "description": "OK",
                        "schema": {
                            "$ref": "#/definitions/dto.GenericResponse-dto_PaginationResp-dto_UnifiedTask"
                        }
                    },
                    "400": {
                        "description": "Bad Request",
                        "schema": {
                            "$ref": "#/definitions/dto.GenericResponse-any"
                        }
                    },
                    "500": {
                        "description": "Internal Server Error",
                        "schema": {
                            "$ref": "#/definitions/dto.GenericResponse-any"
                        }
                    }
                }
            }
        },
        "/api/v1/tasks/{task_id}": {
            "get": {
                "description": "根据任务ID获取任务详细信息,包括任务基本信息和执行日志",
                "produces": [
                    "application/json"
                ],
                "tags": [
                    "task"
                ],
                "summary": "获取任务详情",
                "parameters": [
                    {
                        "type": "string",
                        "description": "任务ID",
                        "name": "task_id",
                        "in": "path",
                        "required": true
                    }
                ],
                "responses": {
                    "200": {
                        "description": "OK",
                        "schema": {
                            "$ref": "#/definitions/dto.GenericResponse-dto_TaskDetailResp"
                        }
                    },
                    "400": {
                        "description": "无效的任务ID",
                        "schema": {
                            "$ref": "#/definitions/dto.GenericResponse-any"
                        }
                    },
                    "404": {
                        "description": "任务不存在",
                        "schema": {
                            "$ref": "#/definitions/dto.GenericResponse-any"
                        }
                    },
                    "500": {
                        "description": "服务器内部错误",
                        "schema": {
                            "$ref": "#/definitions/dto.GenericResponse-any"
                        }
                    }
                }
            }
        },
        "/api/v1/traces/completed": {
            "get": {
                "description": "根据指定的时间范围获取完成状态的链路",
                "produces": [
                    "application/json"
                ],
                "tags": [
                    "trace"
                ],
                "summary": "获取完成状态的链路",
                "parameters": [
                    {
                        "type": "string",
                        "description": "相对时间查询，如 1h, 24h, 7d或者是custom",
                        "name": "lookback",
                        "in": "query"
                    },
                    {
                        "type": "string",
                        "description": "当lookback=custom时必需，自定义开始时间(RFC3339格式)",
                        "name": "custom_start_time",
                        "in": "query"
                    },
                    {
                        "type": "string",
                        "description": "当lookback=custom时必需，自定义结束时间(RFC3339格式)",
                        "name": "custom_end_time",
                        "in": "query"
                    }
                ],
                "responses": {
                    "200": {
                        "description": "OK",
                        "schema": {
                            "$ref": "#/definitions/dto.GenericResponse-dto_GetCompletedMapResp"
                        }
                    },
                    "400": {
                        "description": "Bad Request",
                        "schema": {
                            "$ref": "#/definitions/dto.GenericResponse-any"
                        }
                    },
                    "500": {
                        "description": "Internal Server Error",
                        "schema": {
                            "$ref": "#/definitions/dto.GenericResponse-any"
                        }
                    }
                }
            }
        },
        "/api/v2/audit": {
            "get": {
                "description": "Get paginated list of audit logs with optional filtering",
                "produces": [
                    "application/json"
                ],
                "tags": [
                    "System"
                ],
                "summary": "List audit logs",
                "parameters": [
                    {
                        "type": "integer",
                        "default": 1,
                        "description": "Page number",
                        "name": "page",
                        "in": "query"
                    },
                    {
                        "type": "integer",
                        "default": 20,
                        "description": "Page size",
                        "name": "size",
                        "in": "query"
                    },
                    {
                        "type": "integer",
                        "description": "Filter by user ID",
                        "name": "user_id",
                        "in": "query"
                    },
                    {
                        "type": "string",
                        "description": "Filter by action",
                        "name": "action",
                        "in": "query"
                    },
                    {
                        "type": "string",
                        "description": "Filter by resource",
                        "name": "resource",
                        "in": "query"
                    },
                    {
                        "type": "boolean",
                        "description": "Filter by success status",
                        "name": "success",
                        "in": "query"
                    },
                    {
                        "type": "string",
                        "description": "Filter from date (YYYY-MM-DD)",
                        "name": "start_date",
                        "in": "query"
                    },
                    {
                        "type": "string",
                        "description": "Filter to date (YYYY-MM-DD)",
                        "name": "end_date",
                        "in": "query"
                    }
                ],
                "responses": {
                    "200": {
                        "description": "Audit logs retrieved successfully",
                        "schema": {
                            "$ref": "#/definitions/dto.GenericResponse-dto_AuditLogListResponse"
                        }
                    },
                    "400": {
                        "description": "Invalid request parameters",
                        "schema": {
                            "$ref": "#/definitions/dto.GenericResponse-any"
                        }
                    },
                    "500": {
                        "description": "Internal server error",
                        "schema": {
                            "$ref": "#/definitions/dto.GenericResponse-any"
                        }
                    }
                }
            },
            "post": {
                "security": [
                    {
                        "BearerAuth": []
                    }
                ],
                "description": "Create a new audit log entry",
                "consumes": [
                    "application/json"
                ],
                "produces": [
                    "application/json"
                ],
                "tags": [
                    "System"
                ],
                "summary": "Create audit log",
                "parameters": [
                    {
                        "description": "Audit log data",
                        "name": "audit_log",
                        "in": "body",
                        "required": true,
                        "schema": {
                            "$ref": "#/definitions/dto.AuditLogRequest"
                        }
                    }
                ],
                "responses": {
                    "201": {
                        "description": "Audit log created successfully",
                        "schema": {
                            "$ref": "#/definitions/dto.GenericResponse-dto_AuditLogResponse"
                        }
                    },
                    "400": {
                        "description": "Invalid request",
                        "schema": {
                            "$ref": "#/definitions/dto.GenericResponse-any"
                        }
                    },
                    "500": {
                        "description": "Internal server error",
                        "schema": {
                            "$ref": "#/definitions/dto.GenericResponse-any"
                        }
                    }
                }
            }
        },
        "/api/v2/audit/{id}": {
            "get": {
                "description": "Get a specific audit log entry by ID",
                "produces": [
                    "application/json"
                ],
                "tags": [
                    "System"
                ],
                "summary": "Get audit log by ID",
                "parameters": [
                    {
                        "type": "integer",
                        "description": "Audit log ID",
                        "name": "id",
                        "in": "path",
                        "required": true
                    }
                ],
                "responses": {
                    "200": {
                        "description": "Audit log retrieved successfully",
                        "schema": {
                            "$ref": "#/definitions/dto.GenericResponse-dto_AuditLogResponse"
                        }
                    },
                    "400": {
                        "description": "Invalid ID",
                        "schema": {
                            "$ref": "#/definitions/dto.GenericResponse-any"
                        }
                    },
                    "404": {
                        "description": "Audit log not found",
                        "schema": {
                            "$ref": "#/definitions/dto.GenericResponse-any"
                        }
                    },
                    "500": {
                        "description": "Internal server error",
                        "schema": {
                            "$ref": "#/definitions/dto.GenericResponse-any"
                        }
                    }
                }
            }
        },
        "/api/v2/auth/change-password": {
            "post": {
                "security": [
                    {
                        "BearerAuth": []
                    }
                ],
                "description": "Change password for authenticated user",
                "consumes": [
                    "application/json"
                ],
                "produces": [
                    "application/json"
                ],
                "tags": [
                    "Authentication"
                ],
                "summary": "Change user password",
                "parameters": [
                    {
                        "description": "Password change request",
                        "name": "request",
                        "in": "body",
                        "required": true,
                        "schema": {
                            "$ref": "#/definitions/dto.ChangePasswordRequest"
                        }
                    }
                ],
                "responses": {
                    "200": {
                        "description": "Password changed successfully",
                        "schema": {
                            "$ref": "#/definitions/dto.GenericResponse-any"
                        }
                    },
                    "400": {
                        "description": "Invalid request",
                        "schema": {
                            "$ref": "#/definitions/dto.GenericResponse-any"
                        }
                    },
                    "401": {
                        "description": "Unauthorized or invalid old password",
                        "schema": {
                            "$ref": "#/definitions/dto.GenericResponse-any"
                        }
                    },
                    "500": {
                        "description": "Internal server error",
                        "schema": {
                            "$ref": "#/definitions/dto.GenericResponse-any"
                        }
                    }
                }
            }
        },
        "/api/v2/auth/login": {
            "post": {
                "description": "Authenticate user with username and password",
                "consumes": [
                    "application/json"
                ],
                "produces": [
                    "application/json"
                ],
                "tags": [
                    "Authentication"
                ],
                "summary": "User login",
                "parameters": [
                    {
                        "description": "Login credentials",
                        "name": "request",
                        "in": "body",
                        "required": true,
                        "schema": {
                            "$ref": "#/definitions/dto.LoginRequest"
                        }
                    }
                ],
                "responses": {
                    "200": {
                        "description": "Login successful",
                        "schema": {
                            "$ref": "#/definitions/dto.GenericResponse-dto_LoginResponse"
                        }
                    },
                    "400": {
                        "description": "Invalid request",
                        "schema": {
                            "$ref": "#/definitions/dto.GenericResponse-any"
                        }
                    },
                    "401": {
                        "description": "Invalid credentials",
                        "schema": {
                            "$ref": "#/definitions/dto.GenericResponse-any"
                        }
                    },
                    "500": {
                        "description": "Internal server error",
                        "schema": {
                            "$ref": "#/definitions/dto.GenericResponse-any"
                        }
                    }
                }
            }
        },
        "/api/v2/auth/logout": {
            "post": {
                "description": "Logout user and invalidate token",
                "consumes": [
                    "application/json"
                ],
                "produces": [
                    "application/json"
                ],
                "tags": [
                    "Authentication"
                ],
                "summary": "User logout",
                "parameters": [
                    {
                        "description": "Logout request",
                        "name": "request",
                        "in": "body",
                        "required": true,
                        "schema": {
                            "$ref": "#/definitions/dto.LogoutRequest"
                        }
                    }
                ],
                "responses": {
                    "200": {
                        "description": "Logout successful",
                        "schema": {
                            "$ref": "#/definitions/dto.GenericResponse-any"
                        }
                    },
                    "400": {
                        "description": "Invalid request",
                        "schema": {
                            "$ref": "#/definitions/dto.GenericResponse-any"
                        }
                    },
                    "500": {
                        "description": "Internal server error",
                        "schema": {
                            "$ref": "#/definitions/dto.GenericResponse-any"
                        }
                    }
                }
            }
        },
        "/api/v2/auth/profile": {
            "get": {
                "security": [
                    {
                        "BearerAuth": []
                    }
                ],
                "description": "Get profile information for authenticated user",
                "produces": [
                    "application/json"
                ],
                "tags": [
                    "Authentication"
                ],
                "summary": "Get current user profile",
                "responses": {
                    "200": {
                        "description": "Profile retrieved successfully",
                        "schema": {
                            "$ref": "#/definitions/dto.GenericResponse-dto_UserResponse"
                        }
                    },
                    "401": {
                        "description": "Unauthorized",
                        "schema": {
                            "$ref": "#/definitions/dto.GenericResponse-any"
                        }
                    },
                    "500": {
                        "description": "Internal server error",
                        "schema": {
                            "$ref": "#/definitions/dto.GenericResponse-any"
                        }
                    }
                }
            }
        },
        "/api/v2/auth/refresh": {
            "post": {
                "description": "Refresh an existing JWT token",
                "consumes": [
                    "application/json"
                ],
                "produces": [
                    "application/json"
                ],
                "tags": [
                    "Authentication"
                ],
                "summary": "Refresh JWT token",
                "parameters": [
                    {
                        "description": "Token refresh request",
                        "name": "request",
                        "in": "body",
                        "required": true,
                        "schema": {
                            "$ref": "#/definitions/dto.TokenRefreshRequest"
                        }
                    }
                ],
                "responses": {
                    "200": {
                        "description": "Token refreshed successfully",
                        "schema": {
                            "$ref": "#/definitions/dto.GenericResponse-dto_TokenRefreshResponse"
                        }
                    },
                    "400": {
                        "description": "Invalid request",
                        "schema": {
                            "$ref": "#/definitions/dto.GenericResponse-any"
                        }
                    },
                    "401": {
                        "description": "Invalid token",
                        "schema": {
                            "$ref": "#/definitions/dto.GenericResponse-any"
                        }
                    },
                    "500": {
                        "description": "Internal server error",
                        "schema": {
                            "$ref": "#/definitions/dto.GenericResponse-any"
                        }
                    }
                }
            }
        },
        "/api/v2/auth/register": {
            "post": {
                "description": "Register a new user account",
                "consumes": [
                    "application/json"
                ],
                "produces": [
                    "application/json"
                ],
                "tags": [
                    "Authentication"
                ],
                "summary": "User registration",
                "parameters": [
                    {
                        "description": "Registration details",
                        "name": "request",
                        "in": "body",
                        "required": true,
                        "schema": {
                            "$ref": "#/definitions/dto.RegisterRequest"
                        }
                    }
                ],
                "responses": {
                    "201": {
                        "description": "Registration successful",
                        "schema": {
                            "$ref": "#/definitions/dto.GenericResponse-dto_UserInfo"
                        }
                    },
                    "400": {
                        "description": "Invalid request or validation error",
                        "schema": {
                            "$ref": "#/definitions/dto.GenericResponse-any"
                        }
                    },
                    "409": {
                        "description": "User already exists",
                        "schema": {
                            "$ref": "#/definitions/dto.GenericResponse-any"
                        }
                    },
                    "500": {
                        "description": "Internal server error",
                        "schema": {
                            "$ref": "#/definitions/dto.GenericResponse-any"
                        }
                    }
                }
            }
        },
        "/api/v2/health": {
            "get": {
                "description": "Get system health status and service information",
                "produces": [
                    "application/json"
                ],
                "tags": [
                    "System"
                ],
                "summary": "System health check",
                "responses": {
                    "200": {
                        "description": "Health check successful",
                        "schema": {
                            "$ref": "#/definitions/dto.GenericResponse-dto_HealthCheckResponse"
                        }
                    },
                    "500": {
                        "description": "Internal server error",
                        "schema": {
                            "$ref": "#/definitions/dto.GenericResponse-any"
                        }
                    }
                }
            }
        },
        "/api/v2/monitor/info": {
            "get": {
                "description": "Get basic system information and status",
                "produces": [
                    "application/json"
                ],
                "tags": [
                    "System"
                ],
                "summary": "Get system information",
                "responses": {
                    "200": {
                        "description": "System info retrieved successfully",
                        "schema": {
                            "$ref": "#/definitions/dto.GenericResponse-dto_SystemInfo"
                        }
                    },
                    "500": {
                        "description": "Internal server error",
                        "schema": {
                            "$ref": "#/definitions/dto.GenericResponse-any"
                        }
                    }
                }
            }
        },
        "/api/v2/monitor/metrics": {
            "post": {
                "description": "Query monitoring metrics for system performance",
                "consumes": [
                    "application/json"
                ],
                "produces": [
                    "application/json"
                ],
                "tags": [
                    "System"
                ],
                "summary": "Get monitoring metrics",
                "parameters": [
                    {
                        "description": "Metrics query request",
                        "name": "request",
                        "in": "body",
                        "required": true,
                        "schema": {
                            "$ref": "#/definitions/dto.MonitoringQueryRequest"
                        }
                    }
                ],
                "responses": {
                    "200": {
                        "description": "Metrics retrieved successfully",
                        "schema": {
                            "$ref": "#/definitions/dto.GenericResponse-dto_MonitoringMetricsResponse"
                        }
                    },
                    "400": {
                        "description": "Invalid request",
                        "schema": {
                            "$ref": "#/definitions/dto.GenericResponse-any"
                        }
                    },
                    "500": {
                        "description": "Internal server error",
                        "schema": {
                            "$ref": "#/definitions/dto.GenericResponse-any"
                        }
                    }
                }
            }
        },
        "/api/v2/permissions": {
            "get": {
                "security": [
                    {
                        "BearerAuth": []
                    }
                ],
                "description": "Get paginated list of permissions with optional filtering",
                "produces": [
                    "application/json"
                ],
                "tags": [
                    "Permissions"
                ],
                "summary": "List permissions",
                "parameters": [
                    {
                        "type": "integer",
                        "default": 1,
                        "description": "Page number",
                        "name": "page",
                        "in": "query"
                    },
                    {
                        "type": "integer",
                        "default": 20,
                        "description": "Page size",
                        "name": "size",
                        "in": "query"
                    },
                    {
                        "type": "string",
                        "description": "Filter by action",
                        "name": "action",
                        "in": "query"
                    },
                    {
                        "type": "integer",
                        "description": "Filter by resource ID",
                        "name": "resource_id",
                        "in": "query"
                    },
                    {
                        "type": "integer",
                        "description": "Filter by status",
                        "name": "status",
                        "in": "query"
                    },
                    {
                        "type": "boolean",
                        "description": "Filter by system permission",
                        "name": "is_system",
                        "in": "query"
                    },
                    {
                        "type": "string",
                        "description": "Filter by permission name",
                        "name": "name",
                        "in": "query"
                    }
                ],
                "responses": {
                    "200": {
                        "description": "Permissions retrieved successfully",
                        "schema": {
                            "$ref": "#/definitions/dto.GenericResponse-dto_PermissionListResponse"
                        }
                    },
                    "400": {
                        "description": "Invalid request parameters",
                        "schema": {
                            "$ref": "#/definitions/dto.GenericResponse-any"
                        }
                    },
                    "500": {
                        "description": "Internal server error",
                        "schema": {
                            "$ref": "#/definitions/dto.GenericResponse-any"
                        }
                    }
                }
            },
            "post": {
                "security": [
                    {
                        "BearerAuth": []
                    }
                ],
                "description": "Create a new permission with specified resource and action",
                "consumes": [
                    "application/json"
                ],
                "produces": [
                    "application/json"
                ],
                "tags": [
                    "Permissions"
                ],
                "summary": "Create a new permission",
                "parameters": [
                    {
                        "description": "Permission creation request",
                        "name": "request",
                        "in": "body",
                        "required": true,
                        "schema": {
                            "$ref": "#/definitions/dto.CreatePermissionRequest"
                        }
                    }
                ],
                "responses": {
                    "201": {
                        "description": "Permission created successfully",
                        "schema": {
                            "$ref": "#/definitions/dto.GenericResponse-dto_PermissionResponse"
                        }
                    },
                    "400": {
                        "description": "Invalid request",
                        "schema": {
                            "$ref": "#/definitions/dto.GenericResponse-any"
                        }
                    },
                    "409": {
                        "description": "Permission already exists",
                        "schema": {
                            "$ref": "#/definitions/dto.GenericResponse-any"
                        }
                    },
                    "500": {
                        "description": "Internal server error",
                        "schema": {
                            "$ref": "#/definitions/dto.GenericResponse-any"
                        }
                    }
                }
            }
        },
        "/api/v2/permissions/resource/{resource_id}": {
            "get": {
                "security": [
                    {
                        "BearerAuth": []
                    }
                ],
                "description": "Get list of permissions associated with a specific resource",
                "produces": [
                    "application/json"
                ],
                "tags": [
                    "Permissions"
                ],
                "summary": "Get permissions by resource",
                "parameters": [
                    {
                        "type": "integer",
                        "description": "Resource ID",
                        "name": "resource_id",
                        "in": "path",
                        "required": true
                    }
                ],
                "responses": {
                    "200": {
                        "description": "Permissions retrieved successfully",
                        "schema": {
                            "$ref": "#/definitions/dto.GenericResponse-array_dto_PermissionResponse"
                        }
                    },
                    "400": {
                        "description": "Invalid resource ID",
                        "schema": {
                            "$ref": "#/definitions/dto.GenericResponse-any"
                        }
                    },
                    "500": {
                        "description": "Internal server error",
                        "schema": {
                            "$ref": "#/definitions/dto.GenericResponse-any"
                        }
                    }
                }
            }
        },
        "/api/v2/permissions/search": {
            "post": {
                "security": [
                    {
                        "BearerAuth": []
                    }
                ],
                "description": "Search permissions with complex filtering and sorting",
                "consumes": [
                    "application/json"
                ],
                "produces": [
                    "application/json"
                ],
                "tags": [
                    "Permissions"
                ],
                "summary": "Search permissions",
                "parameters": [
                    {
                        "description": "Permission search request",
                        "name": "request",
                        "in": "body",
                        "required": true,
                        "schema": {
                            "$ref": "#/definitions/dto.PermissionSearchRequest"
                        }
                    }
                ],
                "responses": {
                    "200": {
                        "description": "Permissions retrieved successfully",
                        "schema": {
                            "$ref": "#/definitions/dto.GenericResponse-dto_SearchResponse-dto_PermissionResponse"
                        }
                    },
                    "400": {
                        "description": "Invalid request",
                        "schema": {
                            "$ref": "#/definitions/dto.GenericResponse-any"
                        }
                    },
                    "500": {
                        "description": "Internal server error",
                        "schema": {
                            "$ref": "#/definitions/dto.GenericResponse-any"
                        }
                    }
                }
            }
        },
        "/api/v2/permissions/{id}": {
            "get": {
                "security": [
                    {
                        "BearerAuth": []
                    }
                ],
                "description": "Get detailed information about a specific permission",
                "produces": [
                    "application/json"
                ],
                "tags": [
                    "Permissions"
                ],
                "summary": "Get permission by ID",
                "parameters": [
                    {
                        "type": "integer",
                        "description": "Permission ID",
                        "name": "id",
                        "in": "path",
                        "required": true
                    }
                ],
                "responses": {
                    "200": {
                        "description": "Permission retrieved successfully",
                        "schema": {
                            "$ref": "#/definitions/dto.GenericResponse-dto_PermissionResponse"
                        }
                    },
                    "400": {
                        "description": "Invalid permission ID",
                        "schema": {
                            "$ref": "#/definitions/dto.GenericResponse-any"
                        }
                    },
                    "404": {
                        "description": "Permission not found",
                        "schema": {
                            "$ref": "#/definitions/dto.GenericResponse-any"
                        }
                    },
                    "500": {
                        "description": "Internal server error",
                        "schema": {
                            "$ref": "#/definitions/dto.GenericResponse-any"
                        }
                    }
                }
            },
            "put": {
                "security": [
                    {
                        "BearerAuth": []
                    }
                ],
                "description": "Update permission information (partial update supported)",
                "consumes": [
                    "application/json"
                ],
                "produces": [
                    "application/json"
                ],
                "tags": [
                    "Permissions"
                ],
                "summary": "Update permission",
                "parameters": [
                    {
                        "type": "integer",
                        "description": "Permission ID",
                        "name": "id",
                        "in": "path",
                        "required": true
                    },
                    {
                        "description": "Permission update request",
                        "name": "request",
                        "in": "body",
                        "required": true,
                        "schema": {
                            "$ref": "#/definitions/dto.UpdatePermissionRequest"
                        }
                    }
                ],
                "responses": {
                    "200": {
                        "description": "Permission updated successfully",
                        "schema": {
                            "$ref": "#/definitions/dto.GenericResponse-dto_PermissionResponse"
                        }
                    },
                    "400": {
                        "description": "Invalid request",
                        "schema": {
                            "$ref": "#/definitions/dto.GenericResponse-any"
                        }
                    },
                    "404": {
                        "description": "Permission not found",
                        "schema": {
                            "$ref": "#/definitions/dto.GenericResponse-any"
                        }
                    },
                    "500": {
                        "description": "Internal server error",
                        "schema": {
                            "$ref": "#/definitions/dto.GenericResponse-any"
                        }
                    }
                }
            },
            "delete": {
                "security": [
                    {
                        "BearerAuth": []
                    }
                ],
                "description": "Delete a permission (soft delete by setting status to -1)",
                "produces": [
                    "application/json"
                ],
                "tags": [
                    "Permissions"
                ],
                "summary": "Delete permission",
                "parameters": [
                    {
                        "type": "integer",
                        "description": "Permission ID",
                        "name": "id",
                        "in": "path",
                        "required": true
                    }
                ],
                "responses": {
                    "200": {
                        "description": "Permission deleted successfully",
                        "schema": {
                            "$ref": "#/definitions/dto.GenericResponse-any"
                        }
                    },
                    "400": {
                        "description": "Invalid permission ID",
                        "schema": {
                            "$ref": "#/definitions/dto.GenericResponse-any"
                        }
                    },
                    "403": {
                        "description": "Cannot delete system permission",
                        "schema": {
                            "$ref": "#/definitions/dto.GenericResponse-any"
                        }
                    },
                    "404": {
                        "description": "Permission not found",
                        "schema": {
                            "$ref": "#/definitions/dto.GenericResponse-any"
                        }
                    },
                    "500": {
                        "description": "Internal server error",
                        "schema": {
                            "$ref": "#/definitions/dto.GenericResponse-any"
                        }
                    }
                }
            }
        },
        "/api/v2/permissions/{id}/roles": {
            "get": {
                "security": [
                    {
                        "BearerAuth": []
                    }
                ],
                "description": "Get list of roles that have been assigned a specific permission",
                "produces": [
                    "application/json"
                ],
                "tags": [
                    "Permissions"
                ],
                "summary": "Get permission roles",
                "parameters": [
                    {
                        "type": "integer",
                        "description": "Permission ID",
                        "name": "id",
                        "in": "path",
                        "required": true
                    }
                ],
                "responses": {
                    "200": {
                        "description": "Roles retrieved successfully",
                        "schema": {
                            "$ref": "#/definitions/dto.GenericResponse-array_dto_RoleResponse"
                        }
                    },
                    "400": {
                        "description": "Invalid permission ID",
                        "schema": {
                            "$ref": "#/definitions/dto.GenericResponse-any"
                        }
                    },
                    "404": {
                        "description": "Permission not found",
                        "schema": {
                            "$ref": "#/definitions/dto.GenericResponse-any"
                        }
                    },
                    "500": {
                        "description": "Internal server error",
                        "schema": {
                            "$ref": "#/definitions/dto.GenericResponse-any"
                        }
                    }
                }
            }
        },
        "/api/v2/relations": {
            "get": {
                "security": [
                    {
                        "BearerAuth": []
                    }
                ],
                "description": "Get paginated list of relationships with optional filtering",
                "produces": [
                    "application/json"
                ],
                "tags": [
                    "Relations"
                ],
                "summary": "List relationships",
                "parameters": [
                    {
                        "type": "integer",
                        "default": 1,
                        "description": "Page number",
                        "name": "page",
                        "in": "query"
                    },
                    {
                        "type": "integer",
                        "default": 20,
                        "description": "Page size",
                        "name": "size",
                        "in": "query"
                    },
                    {
                        "type": "string",
                        "description": "Relationship type",
                        "name": "type",
                        "in": "query"
                    },
                    {
                        "type": "string",
                        "description": "Source entity type",
                        "name": "source_type",
                        "in": "query"
                    },
                    {
                        "type": "string",
                        "description": "Target entity type",
                        "name": "target_type",
                        "in": "query"
                    },
                    {
                        "type": "integer",
                        "description": "Source entity ID",
                        "name": "source_id",
                        "in": "query"
                    },
                    {
                        "type": "integer",
                        "description": "Target entity ID",
                        "name": "target_id",
                        "in": "query"
                    }
                ],
                "responses": {
                    "200": {
                        "description": "Relations retrieved successfully",
                        "schema": {
                            "$ref": "#/definitions/dto.GenericResponse-dto_RelationListResponse"
                        }
                    },
                    "400": {
                        "description": "Invalid request parameters",
                        "schema": {
                            "$ref": "#/definitions/dto.GenericResponse-any"
                        }
                    },
                    "500": {
                        "description": "Internal server error",
                        "schema": {
                            "$ref": "#/definitions/dto.GenericResponse-any"
                        }
                    }
                }
            }
        },
        "/api/v2/relations/batch": {
            "post": {
                "security": [
                    {
                        "BearerAuth": []
                    }
                ],
                "description": "Perform multiple relationship operations in a single request",
                "consumes": [
                    "application/json"
                ],
                "produces": [
                    "application/json"
                ],
                "tags": [
                    "Relations"
                ],
                "summary": "Batch relationship operations",
                "parameters": [
                    {
                        "description": "Batch relation operations request",
                        "name": "request",
                        "in": "body",
                        "required": true,
                        "schema": {
                            "$ref": "#/definitions/dto.BatchRelationRequest"
                        }
                    }
                ],
                "responses": {
                    "200": {
                        "description": "Batch operations completed successfully",
                        "schema": {
                            "$ref": "#/definitions/dto.GenericResponse-any"
                        }
                    },
                    "400": {
                        "description": "Invalid request",
                        "schema": {
                            "$ref": "#/definitions/dto.GenericResponse-any"
                        }
                    },
                    "500": {
                        "description": "Internal server error",
                        "schema": {
                            "$ref": "#/definitions/dto.GenericResponse-any"
                        }
                    }
                }
            }
        },
        "/api/v2/relations/role-permissions": {
            "post": {
                "security": [
                    {
                        "BearerAuth": []
                    }
                ],
                "description": "Assign multiple permissions to a role",
                "consumes": [
                    "application/json"
                ],
                "produces": [
                    "application/json"
                ],
                "tags": [
                    "Relations"
                ],
                "summary": "Assign permissions to role",
                "parameters": [
                    {
                        "description": "Role permission assignment request",
                        "name": "request",
                        "in": "body",
                        "required": true,
                        "schema": {
                            "$ref": "#/definitions/dto.AssignRolePermissionRequest"
                        }
                    }
                ],
                "responses": {
                    "200": {
                        "description": "Permissions assigned successfully",
                        "schema": {
                            "$ref": "#/definitions/dto.GenericResponse-any"
                        }
                    },
                    "400": {
                        "description": "Invalid request",
                        "schema": {
                            "$ref": "#/definitions/dto.GenericResponse-any"
                        }
                    },
                    "404": {
                        "description": "Role or permission not found",
                        "schema": {
                            "$ref": "#/definitions/dto.GenericResponse-any"
                        }
                    },
                    "500": {
                        "description": "Internal server error",
                        "schema": {
                            "$ref": "#/definitions/dto.GenericResponse-any"
                        }
                    }
                }
            },
            "delete": {
                "security": [
                    {
                        "BearerAuth": []
                    }
                ],
                "description": "Remove multiple permissions from a role",
                "consumes": [
                    "application/json"
                ],
                "produces": [
                    "application/json"
                ],
                "tags": [
                    "Relations"
                ],
                "summary": "Remove permissions from role",
                "parameters": [
                    {
                        "description": "Role permission removal request",
                        "name": "request",
                        "in": "body",
                        "required": true,
                        "schema": {
                            "$ref": "#/definitions/dto.RemoveRolePermissionRequest"
                        }
                    }
                ],
                "responses": {
                    "200": {
                        "description": "Permissions removed successfully",
                        "schema": {
                            "$ref": "#/definitions/dto.GenericResponse-any"
                        }
                    },
                    "400": {
                        "description": "Invalid request",
                        "schema": {
                            "$ref": "#/definitions/dto.GenericResponse-any"
                        }
                    },
                    "500": {
                        "description": "Internal server error",
                        "schema": {
                            "$ref": "#/definitions/dto.GenericResponse-any"
                        }
                    }
                }
            }
        },
        "/api/v2/relations/statistics": {
            "get": {
                "security": [
                    {
                        "BearerAuth": []
                    }
                ],
                "description": "Get statistics about all relationship types in the system",
                "produces": [
                    "application/json"
                ],
                "tags": [
                    "Relations"
                ],
                "summary": "Get relationship statistics",
                "responses": {
                    "200": {
                        "description": "Statistics retrieved successfully",
                        "schema": {
                            "$ref": "#/definitions/dto.GenericResponse-dto_RelationStatisticsResponse"
                        }
                    },
                    "500": {
                        "description": "Internal server error",
                        "schema": {
                            "$ref": "#/definitions/dto.GenericResponse-any"
                        }
                    }
                }
            }
        },
        "/api/v2/relations/user-permissions": {
            "post": {
                "security": [
                    {
                        "BearerAuth": []
                    }
                ],
                "description": "Assign a permission directly to a user (with optional project scope)",
                "consumes": [
                    "application/json"
                ],
                "produces": [
                    "application/json"
                ],
                "tags": [
                    "Relations"
                ],
                "summary": "Assign permission to user",
                "parameters": [
                    {
                        "description": "User permission assignment request",
                        "name": "request",
                        "in": "body",
                        "required": true,
                        "schema": {
                            "$ref": "#/definitions/dto.AssignUserPermissionRequest"
                        }
                    }
                ],
                "responses": {
                    "200": {
                        "description": "Permission assigned successfully",
                        "schema": {
                            "$ref": "#/definitions/dto.GenericResponse-any"
                        }
                    },
                    "400": {
                        "description": "Invalid request",
                        "schema": {
                            "$ref": "#/definitions/dto.GenericResponse-any"
                        }
                    },
                    "404": {
                        "description": "User or permission not found",
                        "schema": {
                            "$ref": "#/definitions/dto.GenericResponse-any"
                        }
                    },
                    "500": {
                        "description": "Internal server error",
                        "schema": {
                            "$ref": "#/definitions/dto.GenericResponse-any"
                        }
                    }
                }
            },
            "delete": {
                "security": [
                    {
                        "BearerAuth": []
                    }
                ],
                "description": "Remove a permission directly from a user",
                "consumes": [
                    "application/json"
                ],
                "produces": [
                    "application/json"
                ],
                "tags": [
                    "Relations"
                ],
                "summary": "Remove permission from user",
                "parameters": [
                    {
                        "description": "User permission removal request",
                        "name": "request",
                        "in": "body",
                        "required": true,
                        "schema": {
                            "$ref": "#/definitions/dto.RemoveUserPermissionRequest"
                        }
                    }
                ],
                "responses": {
                    "200": {
                        "description": "Permission removed successfully",
                        "schema": {
                            "$ref": "#/definitions/dto.GenericResponse-any"
                        }
                    },
                    "400": {
                        "description": "Invalid request",
                        "schema": {
                            "$ref": "#/definitions/dto.GenericResponse-any"
                        }
                    },
                    "500": {
                        "description": "Internal server error",
                        "schema": {
                            "$ref": "#/definitions/dto.GenericResponse-any"
                        }
                    }
                }
            }
        },
        "/api/v2/relations/user-roles": {
            "post": {
                "security": [
                    {
                        "BearerAuth": []
                    }
                ],
                "description": "Assign a role to a user (global role assignment)",
                "consumes": [
                    "application/json"
                ],
                "produces": [
                    "application/json"
                ],
                "tags": [
                    "Relations"
                ],
                "summary": "Assign role to user",
                "parameters": [
                    {
                        "description": "User role assignment request",
                        "name": "request",
                        "in": "body",
                        "required": true,
                        "schema": {
                            "$ref": "#/definitions/dto.AssignUserRoleRequest"
                        }
                    }
                ],
                "responses": {
                    "200": {
                        "description": "Role assigned successfully",
                        "schema": {
                            "$ref": "#/definitions/dto.GenericResponse-any"
                        }
                    },
                    "400": {
                        "description": "Invalid request",
                        "schema": {
                            "$ref": "#/definitions/dto.GenericResponse-any"
                        }
                    },
                    "404": {
                        "description": "User or role not found",
                        "schema": {
                            "$ref": "#/definitions/dto.GenericResponse-any"
                        }
                    },
                    "500": {
                        "description": "Internal server error",
                        "schema": {
                            "$ref": "#/definitions/dto.GenericResponse-any"
                        }
                    }
                }
            },
            "delete": {
                "security": [
                    {
                        "BearerAuth": []
                    }
                ],
                "description": "Remove a role from a user (global role removal)",
                "consumes": [
                    "application/json"
                ],
                "produces": [
                    "application/json"
                ],
                "tags": [
                    "Relations"
                ],
                "summary": "Remove role from user",
                "parameters": [
                    {
                        "description": "User role removal request",
                        "name": "request",
                        "in": "body",
                        "required": true,
                        "schema": {
                            "$ref": "#/definitions/dto.RemoveUserRoleRequest"
                        }
                    }
                ],
                "responses": {
                    "200": {
                        "description": "Role removed successfully",
                        "schema": {
                            "$ref": "#/definitions/dto.GenericResponse-any"
                        }
                    },
                    "400": {
                        "description": "Invalid request",
                        "schema": {
                            "$ref": "#/definitions/dto.GenericResponse-any"
                        }
                    },
                    "404": {
                        "description": "User or role not found",
                        "schema": {
                            "$ref": "#/definitions/dto.GenericResponse-any"
                        }
                    },
                    "500": {
                        "description": "Internal server error",
                        "schema": {
                            "$ref": "#/definitions/dto.GenericResponse-any"
                        }
                    }
                }
            }
        },
        "/api/v2/roles": {
            "get": {
                "security": [
                    {
                        "BearerAuth": []
                    }
                ],
                "description": "Get paginated list of roles with optional filtering",
                "produces": [
                    "application/json"
                ],
                "tags": [
                    "Roles"
                ],
                "summary": "List roles",
                "parameters": [
                    {
                        "type": "integer",
                        "default": 1,
                        "description": "Page number",
                        "name": "page",
                        "in": "query"
                    },
                    {
                        "type": "integer",
                        "default": 20,
                        "description": "Page size",
                        "name": "size",
                        "in": "query"
                    },
                    {
                        "type": "string",
                        "description": "Filter by role type",
                        "name": "type",
                        "in": "query"
                    },
                    {
                        "type": "integer",
                        "description": "Filter by status",
                        "name": "status",
                        "in": "query"
                    },
                    {
                        "type": "boolean",
                        "description": "Filter by system role",
                        "name": "is_system",
                        "in": "query"
                    },
                    {
                        "type": "string",
                        "description": "Filter by role name",
                        "name": "name",
                        "in": "query"
                    }
                ],
                "responses": {
                    "200": {
                        "description": "Roles retrieved successfully",
                        "schema": {
                            "$ref": "#/definitions/dto.GenericResponse-dto_RoleListResponse"
                        }
                    },
                    "400": {
                        "description": "Invalid request parameters",
                        "schema": {
                            "$ref": "#/definitions/dto.GenericResponse-any"
                        }
                    },
                    "500": {
                        "description": "Internal server error",
                        "schema": {
                            "$ref": "#/definitions/dto.GenericResponse-any"
                        }
                    }
                }
            },
            "post": {
                "security": [
                    {
                        "BearerAuth": []
                    }
                ],
                "description": "Create a new role with specified permissions",
                "consumes": [
                    "application/json"
                ],
                "produces": [
                    "application/json"
                ],
                "tags": [
                    "Roles"
                ],
                "summary": "Create a new role",
                "parameters": [
                    {
                        "description": "Role creation request",
                        "name": "request",
                        "in": "body",
                        "required": true,
                        "schema": {
                            "$ref": "#/definitions/dto.CreateRoleRequest"
                        }
                    }
                ],
                "responses": {
                    "201": {
                        "description": "Role created successfully",
                        "schema": {
                            "$ref": "#/definitions/dto.GenericResponse-dto_RoleResponse"
                        }
                    },
                    "400": {
                        "description": "Invalid request",
                        "schema": {
                            "$ref": "#/definitions/dto.GenericResponse-any"
                        }
                    },
                    "409": {
                        "description": "Role already exists",
                        "schema": {
                            "$ref": "#/definitions/dto.GenericResponse-any"
                        }
                    },
                    "500": {
                        "description": "Internal server error",
                        "schema": {
                            "$ref": "#/definitions/dto.GenericResponse-any"
                        }
                    }
                }
            }
        },
        "/api/v2/roles/search": {
            "post": {
                "security": [
                    {
                        "BearerAuth": []
                    }
                ],
                "description": "Search roles with complex filtering and sorting",
                "consumes": [
                    "application/json"
                ],
                "produces": [
                    "application/json"
                ],
                "tags": [
                    "Roles"
                ],
                "summary": "Search roles",
                "parameters": [
                    {
                        "description": "Role search request",
                        "name": "request",
                        "in": "body",
                        "required": true,
                        "schema": {
                            "$ref": "#/definitions/dto.RoleSearchRequest"
                        }
                    }
                ],
                "responses": {
                    "200": {
                        "description": "Roles retrieved successfully",
                        "schema": {
                            "$ref": "#/definitions/dto.GenericResponse-dto_SearchResponse-dto_RoleResponse"
                        }
                    },
                    "400": {
                        "description": "Invalid request",
                        "schema": {
                            "$ref": "#/definitions/dto.GenericResponse-any"
                        }
                    },
                    "500": {
                        "description": "Internal server error",
                        "schema": {
                            "$ref": "#/definitions/dto.GenericResponse-any"
                        }
                    }
                }
            }
        },
        "/api/v2/roles/{id}": {
            "get": {
                "security": [
                    {
                        "BearerAuth": []
                    }
                ],
                "description": "Get detailed information about a specific role",
                "produces": [
                    "application/json"
                ],
                "tags": [
                    "Roles"
                ],
                "summary": "Get role by ID",
                "parameters": [
                    {
                        "type": "integer",
                        "description": "Role ID",
                        "name": "id",
                        "in": "path",
                        "required": true
                    }
                ],
                "responses": {
                    "200": {
                        "description": "Role retrieved successfully",
                        "schema": {
                            "$ref": "#/definitions/dto.GenericResponse-dto_RoleResponse"
                        }
                    },
                    "400": {
                        "description": "Invalid role ID",
                        "schema": {
                            "$ref": "#/definitions/dto.GenericResponse-any"
                        }
                    },
                    "404": {
                        "description": "Role not found",
                        "schema": {
                            "$ref": "#/definitions/dto.GenericResponse-any"
                        }
                    },
                    "500": {
                        "description": "Internal server error",
                        "schema": {
                            "$ref": "#/definitions/dto.GenericResponse-any"
                        }
                    }
                }
            },
            "put": {
                "security": [
                    {
                        "BearerAuth": []
                    }
                ],
                "description": "Update role information (partial update supported)",
                "consumes": [
                    "application/json"
                ],
                "produces": [
                    "application/json"
                ],
                "tags": [
                    "Roles"
                ],
                "summary": "Update role",
                "parameters": [
                    {
                        "type": "integer",
                        "description": "Role ID",
                        "name": "id",
                        "in": "path",
                        "required": true
                    },
                    {
                        "description": "Role update request",
                        "name": "request",
                        "in": "body",
                        "required": true,
                        "schema": {
                            "$ref": "#/definitions/dto.UpdateRoleRequest"
                        }
                    }
                ],
                "responses": {
                    "200": {
                        "description": "Role updated successfully",
                        "schema": {
                            "$ref": "#/definitions/dto.GenericResponse-dto_RoleResponse"
                        }
                    },
                    "400": {
                        "description": "Invalid request",
                        "schema": {
                            "$ref": "#/definitions/dto.GenericResponse-any"
                        }
                    },
                    "404": {
                        "description": "Role not found",
                        "schema": {
                            "$ref": "#/definitions/dto.GenericResponse-any"
                        }
                    },
                    "500": {
                        "description": "Internal server error",
                        "schema": {
                            "$ref": "#/definitions/dto.GenericResponse-any"
                        }
                    }
                }
            },
            "delete": {
                "security": [
                    {
                        "BearerAuth": []
                    }
                ],
                "description": "Delete a role (soft delete by setting status to -1)",
                "produces": [
                    "application/json"
                ],
                "tags": [
                    "Roles"
                ],
                "summary": "Delete role",
                "parameters": [
                    {
                        "type": "integer",
                        "description": "Role ID",
                        "name": "id",
                        "in": "path",
                        "required": true
                    }
                ],
                "responses": {
                    "200": {
                        "description": "Role deleted successfully",
                        "schema": {
                            "$ref": "#/definitions/dto.GenericResponse-any"
                        }
                    },
                    "400": {
                        "description": "Invalid role ID",
                        "schema": {
                            "$ref": "#/definitions/dto.GenericResponse-any"
                        }
                    },
                    "403": {
                        "description": "Cannot delete system role",
                        "schema": {
                            "$ref": "#/definitions/dto.GenericResponse-any"
                        }
                    },
                    "404": {
                        "description": "Role not found",
                        "schema": {
                            "$ref": "#/definitions/dto.GenericResponse-any"
                        }
                    },
                    "500": {
                        "description": "Internal server error",
                        "schema": {
                            "$ref": "#/definitions/dto.GenericResponse-any"
                        }
                    }
                }
            }
        },
        "/api/v2/roles/{id}/permissions": {
            "post": {
                "security": [
                    {
                        "BearerAuth": []
                    }
                ],
                "description": "Assign multiple permissions to a role",
                "consumes": [
                    "application/json"
                ],
                "produces": [
                    "application/json"
                ],
                "tags": [
                    "Roles"
                ],
                "summary": "Assign permissions to role",
                "parameters": [
                    {
                        "type": "integer",
                        "description": "Role ID",
                        "name": "id",
                        "in": "path",
                        "required": true
                    },
                    {
                        "description": "Permission assignment request",
                        "name": "request",
                        "in": "body",
                        "required": true,
                        "schema": {
                            "$ref": "#/definitions/dto.AssignPermissionToRoleRequest"
                        }
                    }
                ],
                "responses": {
                    "200": {
                        "description": "Permissions assigned successfully",
                        "schema": {
                            "$ref": "#/definitions/dto.GenericResponse-any"
                        }
                    },
                    "400": {
                        "description": "Invalid request",
                        "schema": {
                            "$ref": "#/definitions/dto.GenericResponse-any"
                        }
                    },
                    "404": {
                        "description": "Role not found",
                        "schema": {
                            "$ref": "#/definitions/dto.GenericResponse-any"
                        }
                    },
                    "500": {
                        "description": "Internal server error",
                        "schema": {
                            "$ref": "#/definitions/dto.GenericResponse-any"
                        }
                    }
                }
            },
            "delete": {
                "security": [
                    {
                        "BearerAuth": []
                    }
                ],
                "description": "Remove multiple permissions from a role",
                "consumes": [
                    "application/json"
                ],
                "produces": [
                    "application/json"
                ],
                "tags": [
                    "Roles"
                ],
                "summary": "Remove permissions from role",
                "parameters": [
                    {
                        "type": "integer",
                        "description": "Role ID",
                        "name": "id",
                        "in": "path",
                        "required": true
                    },
                    {
                        "description": "Permission removal request",
                        "name": "request",
                        "in": "body",
                        "required": true,
                        "schema": {
                            "$ref": "#/definitions/dto.RemovePermissionFromRoleRequest"
                        }
                    }
                ],
                "responses": {
                    "200": {
                        "description": "Permissions removed successfully",
                        "schema": {
                            "$ref": "#/definitions/dto.GenericResponse-any"
                        }
                    },
                    "400": {
                        "description": "Invalid request",
                        "schema": {
                            "$ref": "#/definitions/dto.GenericResponse-any"
                        }
                    },
                    "404": {
                        "description": "Role not found",
                        "schema": {
                            "$ref": "#/definitions/dto.GenericResponse-any"
                        }
                    },
                    "500": {
                        "description": "Internal server error",
                        "schema": {
                            "$ref": "#/definitions/dto.GenericResponse-any"
                        }
                    }
                }
            }
        },
        "/api/v2/roles/{id}/users": {
            "get": {
                "security": [
                    {
                        "BearerAuth": []
                    }
                ],
                "description": "Get list of users assigned to a specific role",
                "produces": [
                    "application/json"
                ],
                "tags": [
                    "Roles"
                ],
                "summary": "Get role users",
                "parameters": [
                    {
                        "type": "integer",
                        "description": "Role ID",
                        "name": "id",
                        "in": "path",
                        "required": true
                    }
                ],
                "responses": {
                    "200": {
                        "description": "Users retrieved successfully",
                        "schema": {
                            "$ref": "#/definitions/dto.GenericResponse-array_dto_UserResponse"
                        }
                    },
                    "400": {
                        "description": "Invalid role ID",
                        "schema": {
                            "$ref": "#/definitions/dto.GenericResponse-any"
                        }
                    },
                    "404": {
                        "description": "Role not found",
                        "schema": {
                            "$ref": "#/definitions/dto.GenericResponse-any"
                        }
                    },
                    "500": {
                        "description": "Internal server error",
                        "schema": {
                            "$ref": "#/definitions/dto.GenericResponse-any"
                        }
                    }
                }
            }
        },
        "/api/v2/statistics": {
            "get": {
                "description": "Get comprehensive system statistics and metrics",
                "produces": [
                    "application/json"
                ],
                "tags": [
                    "System"
                ],
                "summary": "Get system statistics",
                "responses": {
                    "200": {
                        "description": "Statistics retrieved successfully",
                        "schema": {
                            "$ref": "#/definitions/dto.GenericResponse-dto_SystemStatisticsResponse"
                        }
                    },
                    "500": {
                        "description": "Internal server error",
                        "schema": {
                            "$ref": "#/definitions/dto.GenericResponse-any"
                        }
                    }
                }
            }
        },
        "/api/v2/users": {
            "get": {
                "security": [
                    {
                        "BearerAuth": []
                    }
                ],
                "description": "Get paginated list of users with optional filtering",
                "produces": [
                    "application/json"
                ],
                "tags": [
                    "Users"
                ],
                "summary": "List users",
                "parameters": [
                    {
                        "type": "integer",
                        "default": 1,
                        "description": "Page number",
                        "name": "page",
                        "in": "query"
                    },
                    {
                        "type": "integer",
                        "default": 20,
                        "description": "Page size",
                        "name": "size",
                        "in": "query"
                    },
                    {
                        "type": "integer",
                        "description": "Filter by status",
                        "name": "status",
                        "in": "query"
                    },
                    {
                        "type": "boolean",
                        "description": "Filter by active status",
                        "name": "is_active",
                        "in": "query"
                    },
                    {
                        "type": "string",
                        "description": "Filter by username",
                        "name": "username",
                        "in": "query"
                    },
                    {
                        "type": "string",
                        "description": "Filter by email",
                        "name": "email",
                        "in": "query"
                    },
                    {
                        "type": "string",
                        "description": "Filter by full name",
                        "name": "full_name",
                        "in": "query"
                    }
                ],
                "responses": {
                    "200": {
                        "description": "Users retrieved successfully",
                        "schema": {
                            "$ref": "#/definitions/dto.GenericResponse-dto_UserListResponse"
                        }
                    },
                    "400": {
                        "description": "Invalid request parameters",
                        "schema": {
                            "$ref": "#/definitions/dto.GenericResponse-any"
                        }
                    },
                    "500": {
                        "description": "Internal server error",
                        "schema": {
                            "$ref": "#/definitions/dto.GenericResponse-any"
                        }
                    }
                }
            },
            "post": {
                "security": [
                    {
                        "BearerAuth": []
                    }
                ],
                "description": "Create a new user account with specified details",
                "consumes": [
                    "application/json"
                ],
                "produces": [
                    "application/json"
                ],
                "tags": [
                    "Users"
                ],
                "summary": "Create a new user",
                "parameters": [
                    {
                        "description": "User creation request",
                        "name": "request",
                        "in": "body",
                        "required": true,
                        "schema": {
                            "$ref": "#/definitions/dto.CreateUserRequest"
                        }
                    }
                ],
                "responses": {
                    "201": {
                        "description": "User created successfully",
                        "schema": {
                            "$ref": "#/definitions/dto.GenericResponse-dto_UserResponse"
                        }
                    },
                    "400": {
                        "description": "Invalid request",
                        "schema": {
                            "$ref": "#/definitions/dto.GenericResponse-any"
                        }
                    },
                    "409": {
                        "description": "User already exists",
                        "schema": {
                            "$ref": "#/definitions/dto.GenericResponse-any"
                        }
                    },
                    "500": {
                        "description": "Internal server error",
                        "schema": {
                            "$ref": "#/definitions/dto.GenericResponse-any"
                        }
                    }
                }
            }
        },
        "/api/v2/users/search": {
            "post": {
                "security": [
                    {
                        "BearerAuth": []
                    }
                ],
                "description": "Search users with complex filtering and sorting",
                "consumes": [
                    "application/json"
                ],
                "produces": [
                    "application/json"
                ],
                "tags": [
                    "Users"
                ],
                "summary": "Search users",
                "parameters": [
                    {
                        "description": "User search request",
                        "name": "request",
                        "in": "body",
                        "required": true,
                        "schema": {
                            "$ref": "#/definitions/dto.UserSearchRequest"
                        }
                    }
                ],
                "responses": {
                    "200": {
                        "description": "Users retrieved successfully",
                        "schema": {
                            "$ref": "#/definitions/dto.GenericResponse-dto_SearchResponse-dto_UserResponse"
                        }
                    },
                    "400": {
                        "description": "Invalid request",
                        "schema": {
                            "$ref": "#/definitions/dto.GenericResponse-any"
                        }
                    },
                    "500": {
                        "description": "Internal server error",
                        "schema": {
                            "$ref": "#/definitions/dto.GenericResponse-any"
                        }
                    }
                }
            }
        },
        "/api/v2/users/{id}": {
            "get": {
                "security": [
                    {
                        "BearerAuth": []
                    }
                ],
                "description": "Get detailed information about a specific user",
                "produces": [
                    "application/json"
                ],
                "tags": [
                    "Users"
                ],
                "summary": "Get user by ID",
                "parameters": [
                    {
                        "type": "integer",
                        "description": "User ID",
                        "name": "id",
                        "in": "path",
                        "required": true
                    }
                ],
                "responses": {
                    "200": {
                        "description": "User retrieved successfully",
                        "schema": {
                            "$ref": "#/definitions/dto.GenericResponse-dto_UserResponse"
                        }
                    },
                    "400": {
                        "description": "Invalid user ID",
                        "schema": {
                            "$ref": "#/definitions/dto.GenericResponse-any"
                        }
                    },
                    "404": {
                        "description": "User not found",
                        "schema": {
                            "$ref": "#/definitions/dto.GenericResponse-any"
                        }
                    },
                    "500": {
                        "description": "Internal server error",
                        "schema": {
                            "$ref": "#/definitions/dto.GenericResponse-any"
                        }
                    }
                }
            },
            "put": {
                "security": [
                    {
                        "BearerAuth": []
                    }
                ],
                "description": "Update user information (partial update supported)",
                "consumes": [
                    "application/json"
                ],
                "produces": [
                    "application/json"
                ],
                "tags": [
                    "Users"
                ],
                "summary": "Update user",
                "parameters": [
                    {
                        "type": "integer",
                        "description": "User ID",
                        "name": "id",
                        "in": "path",
                        "required": true
                    },
                    {
                        "description": "User update request",
                        "name": "request",
                        "in": "body",
                        "required": true,
                        "schema": {
                            "$ref": "#/definitions/dto.UpdateUserRequest"
                        }
                    }
                ],
                "responses": {
                    "200": {
                        "description": "User updated successfully",
                        "schema": {
                            "$ref": "#/definitions/dto.GenericResponse-dto_UserResponse"
                        }
                    },
                    "400": {
                        "description": "Invalid request",
                        "schema": {
                            "$ref": "#/definitions/dto.GenericResponse-any"
                        }
                    },
                    "404": {
                        "description": "User not found",
                        "schema": {
                            "$ref": "#/definitions/dto.GenericResponse-any"
                        }
                    },
                    "500": {
                        "description": "Internal server error",
                        "schema": {
                            "$ref": "#/definitions/dto.GenericResponse-any"
                        }
                    }
                }
            },
            "delete": {
                "security": [
                    {
                        "BearerAuth": []
                    }
                ],
                "description": "Delete a user (soft delete by setting status to -1)",
                "produces": [
                    "application/json"
                ],
                "tags": [
                    "Users"
                ],
                "summary": "Delete user",
                "parameters": [
                    {
                        "type": "integer",
                        "description": "User ID",
                        "name": "id",
                        "in": "path",
                        "required": true
                    }
                ],
                "responses": {
                    "200": {
                        "description": "User deleted successfully",
                        "schema": {
                            "$ref": "#/definitions/dto.GenericResponse-any"
                        }
                    },
                    "400": {
                        "description": "Invalid user ID",
                        "schema": {
                            "$ref": "#/definitions/dto.GenericResponse-any"
                        }
                    },
                    "404": {
                        "description": "User not found",
                        "schema": {
                            "$ref": "#/definitions/dto.GenericResponse-any"
                        }
                    },
                    "500": {
                        "description": "Internal server error",
                        "schema": {
                            "$ref": "#/definitions/dto.GenericResponse-any"
                        }
                    }
                }
            }
        },
        "/api/v2/users/{id}/projects": {
            "post": {
                "security": [
                    {
                        "BearerAuth": []
                    }
                ],
                "description": "Assign a user to a project with a specific role",
                "consumes": [
                    "application/json"
                ],
                "produces": [
                    "application/json"
                ],
                "tags": [
                    "Users"
                ],
                "summary": "Assign user to project",
                "parameters": [
                    {
                        "type": "integer",
                        "description": "User ID",
                        "name": "id",
                        "in": "path",
                        "required": true
                    },
                    {
                        "description": "Project assignment request",
                        "name": "request",
                        "in": "body",
                        "required": true,
                        "schema": {
                            "$ref": "#/definitions/dto.AssignUserToProjectRequest"
                        }
                    }
                ],
                "responses": {
                    "200": {
                        "description": "User assigned to project successfully",
                        "schema": {
                            "$ref": "#/definitions/dto.GenericResponse-any"
                        }
                    },
                    "400": {
                        "description": "Invalid request",
                        "schema": {
                            "$ref": "#/definitions/dto.GenericResponse-any"
                        }
                    },
                    "404": {
                        "description": "User not found",
                        "schema": {
                            "$ref": "#/definitions/dto.GenericResponse-any"
                        }
                    },
                    "500": {
                        "description": "Internal server error",
                        "schema": {
                            "$ref": "#/definitions/dto.GenericResponse-any"
                        }
                    }
                }
            }
        },
        "/api/v2/users/{id}/projects/{project_id}": {
            "delete": {
                "security": [
                    {
                        "BearerAuth": []
                    }
                ],
                "description": "Remove a user from a project",
                "produces": [
                    "application/json"
                ],
                "tags": [
                    "Users"
                ],
                "summary": "Remove user from project",
                "parameters": [
                    {
                        "type": "integer",
                        "description": "User ID",
                        "name": "id",
                        "in": "path",
                        "required": true
                    },
                    {
                        "type": "integer",
                        "description": "Project ID",
                        "name": "project_id",
                        "in": "path",
                        "required": true
                    }
                ],
                "responses": {
                    "200": {
                        "description": "User removed from project successfully",
                        "schema": {
                            "$ref": "#/definitions/dto.GenericResponse-any"
                        }
                    },
                    "400": {
                        "description": "Invalid ID",
                        "schema": {
                            "$ref": "#/definitions/dto.GenericResponse-any"
                        }
                    },
                    "500": {
                        "description": "Internal server error",
                        "schema": {
                            "$ref": "#/definitions/dto.GenericResponse-any"
                        }
                    }
                }
            }
        }
    },
    "definitions": {
        "consts.TaskType": {
            "type": "string",
            "enum": [
                "RestartService",
                "RunAlgorithm",
                "FaultInjection",
                "BuildImage",
                "BuildDataset",
                "CollectResult"
            ],
            "x-enum-varnames": [
                "TaskTypeRestartService",
                "TaskTypeRunAlgorithm",
                "TaskTypeFaultInjection",
                "TaskTypeBuildImage",
                "TaskTypeBuildDataset",
                "TaskTypeCollectResult"
            ]
        },
        "database.Container": {
            "type": "object",
            "properties": {
                "command": {
                    "description": "启动命令",
                    "type": "string"
                },
                "created_at": {
                    "description": "创建时间",
                    "type": "string"
                },
                "env_vars": {
                    "description": "环境变量名称列表",
                    "type": "string"
                },
                "id": {
                    "description": "唯一标识",
                    "type": "integer"
                },
                "image": {
                    "description": "镜像名",
                    "type": "string"
                },
                "name": {
                    "description": "名称",
                    "type": "string"
                },
                "status": {
                    "description": "0: 已删除 1: 活跃",
                    "type": "boolean"
                },
                "tag": {
                    "description": "镜像标签",
                    "type": "string"
                },
                "type": {
                    "description": "镜像类型",
                    "type": "string"
                },
                "updated_at": {
                    "description": "更新时间",
                    "type": "string"
                }
            }
        },
        "database.Task": {
            "type": "object",
            "properties": {
                "created_at": {
                    "description": "添加时间索引",
                    "type": "string"
                },
                "cron_expr": {
                    "type": "string"
                },
                "execute_time": {
                    "description": "添加执行时间索引",
                    "type": "integer"
                },
                "group_id": {
                    "description": "添加组ID索引",
                    "type": "string"
                },
                "id": {
                    "type": "string"
                },
                "immediate": {
                    "type": "boolean"
                },
                "payload": {
                    "type": "string"
                },
                "project_id": {
                    "description": "复合索引",
                    "type": "integer"
                },
                "status": {
                    "description": "添加多个复合索引",
                    "type": "string"
                },
                "trace_id": {
                    "description": "添加追踪ID索引",
                    "type": "string"
                },
                "type": {
                    "description": "添加复合索引",
                    "type": "string"
                },
                "updated_at": {
                    "type": "string"
                }
            }
        },
        "dto.AlgorithmDatasetPair": {
            "type": "object",
            "properties": {
                "algorithm": {
                    "type": "string"
                },
                "dataset": {
                    "type": "string"
                }
            }
        },
        "dto.AlgorithmItem": {
            "type": "object",
            "required": [
                "name"
            ],
            "properties": {
                "image": {
                    "type": "string"
                },
                "name": {
                    "type": "string"
                },
                "tag": {
                    "type": "string"
                }
            }
        },
<<<<<<< HEAD
        "dto.AnalyzeInjectionsResp": {
            "type": "object",
            "properties": {
                "efficiency": {
                    "type": "string"
                },
                "stats": {
                    "type": "object",
                    "additionalProperties": {
                        "$ref": "#/definitions/dto.InjectionStats"
=======
        "dto.AssignPermissionToRoleRequest": {
            "type": "object"
        },
        "dto.AssignRolePermissionRequest": {
            "type": "object"
        },
        "dto.AssignUserPermissionRequest": {
            "type": "object",
            "required": [
                "grant_type",
                "permission_id",
                "user_id"
            ],
            "properties": {
                "expires_at": {
                    "type": "string",
                    "example": "2024-12-31T23:59:59Z"
                },
                "grant_type": {
                    "type": "string",
                    "enum": [
                        "grant",
                        "deny"
                    ],
                    "example": "grant"
                },
                "permission_id": {
                    "type": "integer",
                    "example": 1
                },
                "project_id": {
                    "type": "integer",
                    "example": 1
                },
                "user_id": {
                    "type": "integer",
                    "example": 1
                }
            }
        },
        "dto.AssignUserRoleRequest": {
            "type": "object",
            "required": [
                "role_id",
                "user_id"
            ],
            "properties": {
                "role_id": {
                    "type": "integer",
                    "example": 2
                },
                "user_id": {
                    "type": "integer",
                    "example": 1
                }
            }
        },
        "dto.AssignUserToProjectRequest": {
            "type": "object",
            "required": [
                "project_id",
                "role_id"
            ],
            "properties": {
                "project_id": {
                    "type": "integer",
                    "example": 1
                },
                "role_id": {
                    "type": "integer",
                    "example": 2
                }
            }
        },
        "dto.AuditLogListResponse": {
            "type": "object",
            "properties": {
                "items": {
                    "type": "array",
                    "items": {
                        "$ref": "#/definitions/dto.AuditLogResponse"
                    }
                },
                "pagination": {
                    "$ref": "#/definitions/dto.PaginationInfo"
                }
            }
        },
        "dto.AuditLogRequest": {
            "type": "object",
            "required": [
                "action",
                "resource"
            ],
            "properties": {
                "action": {
                    "type": "string",
                    "example": "CREATE_USER"
                },
                "details": {
                    "type": "string",
                    "example": "{\"username\":\"newuser\"}"
                },
                "resource": {
                    "type": "string",
                    "example": "users"
                },
                "resource_id": {
                    "type": "integer",
                    "example": 123
                }
            }
        },
        "dto.AuditLogResponse": {
            "type": "object",
            "properties": {
                "action": {
                    "type": "string",
                    "example": "CREATE_USER"
                },
                "details": {
                    "type": "string",
                    "example": "{\"username\":\"newuser\"}"
                },
                "error": {
                    "type": "string"
                },
                "id": {
                    "type": "integer",
                    "example": 1
                },
                "ip_address": {
                    "type": "string",
                    "example": "192.168.1.100"
                },
                "resource": {
                    "type": "string",
                    "example": "users"
                },
                "resource_id": {
                    "type": "string",
                    "example": "123"
                },
                "success": {
                    "type": "boolean",
                    "example": true
                },
                "timestamp": {
                    "type": "string",
                    "example": "2024-01-01T12:00:00Z"
                },
                "user_agent": {
                    "type": "string",
                    "example": "Mozilla/5.0..."
                },
                "user_id": {
                    "type": "integer",
                    "example": 1
                },
                "username": {
                    "type": "string",
                    "example": "admin"
                }
            }
        },
        "dto.BatchRelationRequest": {
            "type": "object",
            "required": [
                "operations"
            ],
            "properties": {
                "operations": {
                    "type": "array",
                    "minItems": 1,
                    "items": {
                        "$ref": "#/definitions/dto.RelationOperation"
>>>>>>> 14fe60084b00189716715b54de8a59186b2b5b61
                    }
                }
            }
        },
<<<<<<< HEAD
        "dto.AttributeCoverageItem": {
            "type": "object",
            "properties": {
                "coverage": {
                    "type": "number"
                },
                "num": {
                    "type": "integer"
=======
        "dto.ChangePasswordRequest": {
            "type": "object",
            "required": [
                "new_password",
                "old_password"
            ],
            "properties": {
                "new_password": {
                    "type": "string",
                    "minLength": 8,
                    "example": "newpassword123"
                },
                "old_password": {
                    "type": "string",
                    "example": "oldpassword123"
                }
            }
        },
        "dto.ContainerStatistics": {
            "type": "object",
            "properties": {
                "active": {
                    "type": "integer",
                    "example": 20
                },
                "deleted": {
                    "type": "integer",
                    "example": 5
                },
                "total": {
                    "type": "integer",
                    "example": 25
                }
            }
        },
        "dto.CreatePermissionRequest": {
            "type": "object",
            "required": [
                "action",
                "display_name",
                "name",
                "resource_id"
            ],
            "properties": {
                "action": {
                    "type": "string",
                    "example": "read"
                },
                "description": {
                    "type": "string",
                    "example": "Permission to read dataset information"
                },
                "display_name": {
                    "type": "string",
                    "example": "Read Datasets"
                },
                "name": {
                    "type": "string",
                    "example": "read_datasets"
                },
                "resource_id": {
                    "type": "integer",
                    "example": 1
                }
            }
        },
        "dto.CreateRoleRequest": {
            "type": "object",
            "required": [
                "display_name",
                "name",
                "type"
            ],
            "properties": {
                "description": {
                    "type": "string",
                    "example": "Role for data analysis operations"
                },
                "display_name": {
                    "type": "string",
                    "example": "Data Analyst"
                },
                "name": {
                    "type": "string",
                    "example": "data_analyst"
                },
                "type": {
                    "type": "string",
                    "enum": [
                        "system",
                        "custom"
                    ],
                    "example": "custom"
                }
            }
        },
        "dto.CreateUserRequest": {
            "type": "object",
            "required": [
                "email",
                "full_name",
                "password",
                "username"
            ],
            "properties": {
                "avatar": {
                    "type": "string",
                    "example": "https://example.com/avatar.jpg"
                },
                "email": {
                    "type": "string",
                    "example": "user@example.com"
                },
                "full_name": {
                    "type": "string",
                    "example": "John Doe"
                },
                "password": {
                    "type": "string",
                    "minLength": 8,
                    "example": "password123"
                },
                "phone": {
                    "type": "string",
                    "example": "+1234567890"
                },
                "username": {
                    "type": "string",
                    "example": "newuser"
>>>>>>> 14fe60084b00189716715b54de8a59186b2b5b61
                }
            }
        },
        "dto.DatasetBuildPayload": {
            "type": "object",
            "required": [
                "name"
            ],
            "properties": {
                "benchmark": {
                    "type": "string"
                },
                "env_vars": {
                    "type": "object"
                },
                "name": {
                    "type": "string"
                },
                "pre_duration": {
                    "type": "integer"
                }
            }
        },
        "dto.DatasetDeleteResp": {
            "type": "object",
            "properties": {
                "failed_names": {
                    "type": "array",
                    "items": {
                        "type": "string"
                    }
                },
                "success_count": {
                    "type": "integer"
                }
            }
        },
        "dto.DatasetStatistics": {
            "type": "object",
            "properties": {
                "private": {
                    "type": "integer",
                    "example": 70
                },
                "public": {
                    "type": "integer",
                    "example": 30
                },
                "total": {
                    "type": "integer",
                    "example": 100
                },
                "total_size": {
                    "type": "integer",
                    "example": 1073741824
                }
            }
        },
        "dto.DateRange": {
            "type": "object",
            "properties": {
                "from": {
                    "type": "string"
                },
                "to": {
                    "type": "string"
                }
            }
        },
        "dto.ExecutionPayload": {
            "type": "object",
            "required": [
                "algorithm",
                "dataset"
            ],
            "properties": {
                "algorithm": {
                    "$ref": "#/definitions/dto.AlgorithmItem"
                },
                "dataset": {
                    "type": "string"
                },
                "env_vars": {
                    "type": "object"
                }
            }
        },
        "dto.ExecutionStatistics": {
            "type": "object",
            "properties": {
                "failed": {
                    "type": "integer",
                    "example": 50
                },
                "successful": {
                    "type": "integer",
                    "example": 750
                },
                "total": {
                    "type": "integer",
                    "example": 800
                }
            }
        },
        "dto.FaultInjectionNoIssuesResp": {
            "type": "object",
            "properties": {
                "dataset_id": {
                    "type": "integer"
                },
                "engine_config": {
                    "$ref": "#/definitions/handler.Node"
                },
                "injection_name": {
                    "type": "string"
                }
            }
        },
        "dto.FaultInjectionWithIssuesResp": {
            "type": "object",
            "properties": {
                "abnormal_avg_duration": {
                    "type": "number"
                },
                "abnormal_p99": {
                    "type": "number"
                },
                "abnormal_succ_rate": {
                    "type": "number"
                },
                "dataset_id": {
                    "type": "integer"
                },
                "engine_config": {
                    "$ref": "#/definitions/handler.Node"
                },
                "injection_name": {
                    "type": "string"
                },
                "issues": {
                    "type": "string"
                },
                "normal_avg_duration": {
                    "type": "number"
                },
                "normal_p99": {
                    "type": "number"
                },
                "normal_succ_rate": {
                    "type": "number"
                }
            }
        },
        "dto.FilterOperator": {
            "type": "string",
            "enum": [
                "eq",
                "ne",
                "gt",
                "gte",
                "lt",
                "lte",
                "like",
                "starts",
                "ends",
                "nlike",
                "in",
                "nin",
                "null",
                "nnull",
                "deq",
                "dafter",
                "dbefore",
                "dbetween"
            ],
            "x-enum-comments": {
                "OpDateAfter": "DATE(field) \u003e DATE(value)",
                "OpDateBefore": "DATE(field) \u003c DATE(value)",
                "OpDateBetween": "DATE(field) BETWEEN date1 AND date2",
                "OpDateEqual": "DATE(field) = DATE(value)",
                "OpEndsWith": "LIKE %value",
                "OpEqual": "==",
                "OpGreater": "\u003e",
                "OpGreaterEq": "\u003e=",
                "OpIn": "IN (value1, value2, ...)",
                "OpIsNotNull": "IS NOT NULL",
                "OpIsNull": "IS NULL",
                "OpLess": "\u003c",
                "OpLessEq": "\u003c=",
                "OpLike": "LIKE %value%",
                "OpNotEqual": "!=",
                "OpNotIn": "NOT IN (value1, value2, ...)",
                "OpNotLike": "NOT LIKE %value%",
                "OpStartsWith": "LIKE value%"
            },
            "x-enum-varnames": [
                "OpEqual",
                "OpNotEqual",
                "OpGreater",
                "OpGreaterEq",
                "OpLess",
                "OpLessEq",
                "OpLike",
                "OpStartsWith",
                "OpEndsWith",
                "OpNotLike",
                "OpIn",
                "OpNotIn",
                "OpIsNull",
                "OpIsNotNull",
                "OpDateEqual",
                "OpDateAfter",
                "OpDateBefore",
                "OpDateBetween"
            ]
        },
        "dto.GenericResponse-any": {
            "type": "object",
            "properties": {
                "code": {
                    "description": "状态码",
                    "type": "integer"
                },
                "data": {
                    "description": "泛型类型的数据"
                },
                "message": {
                    "description": "响应消息",
                    "type": "string"
                },
                "timestamp": {
                    "description": "响应生成时间",
                    "type": "integer"
                }
            }
        },
        "dto.GenericResponse-array_dto_FaultInjectionNoIssuesResp": {
            "type": "object",
            "properties": {
                "code": {
                    "description": "状态码",
                    "type": "integer"
                },
                "data": {
                    "description": "泛型类型的数据",
                    "type": "array",
                    "items": {
                        "$ref": "#/definitions/dto.FaultInjectionNoIssuesResp"
                    }
                },
                "message": {
                    "description": "响应消息",
                    "type": "string"
                },
                "timestamp": {
                    "description": "响应生成时间",
                    "type": "integer"
                }
            }
        },
        "dto.GenericResponse-array_dto_FaultInjectionWithIssuesResp": {
            "type": "object",
            "properties": {
                "code": {
                    "description": "状态码",
                    "type": "integer"
                },
                "data": {
                    "description": "泛型类型的数据",
                    "type": "array",
                    "items": {
                        "$ref": "#/definitions/dto.FaultInjectionWithIssuesResp"
                    }
                },
                "message": {
                    "description": "响应消息",
                    "type": "string"
                },
                "timestamp": {
                    "description": "响应生成时间",
                    "type": "integer"
                }
            }
        },
<<<<<<< HEAD
        "dto.GenericResponse-dto_AnalyzeInjectionsResp": {
=======
        "dto.GenericResponse-array_dto_PermissionResponse": {
            "type": "object",
            "properties": {
                "code": {
                    "description": "状态码",
                    "type": "integer"
                },
                "data": {
                    "description": "泛型类型的数据",
                    "type": "array",
                    "items": {
                        "$ref": "#/definitions/dto.PermissionResponse"
                    }
                },
                "message": {
                    "description": "响应消息",
                    "type": "string"
                },
                "timestamp": {
                    "description": "响应生成时间",
                    "type": "integer"
                }
            }
        },
        "dto.GenericResponse-array_dto_RoleResponse": {
            "type": "object",
            "properties": {
                "code": {
                    "description": "状态码",
                    "type": "integer"
                },
                "data": {
                    "description": "泛型类型的数据",
                    "type": "array",
                    "items": {
                        "$ref": "#/definitions/dto.RoleResponse"
                    }
                },
                "message": {
                    "description": "响应消息",
                    "type": "string"
                },
                "timestamp": {
                    "description": "响应生成时间",
                    "type": "integer"
                }
            }
        },
        "dto.GenericResponse-array_dto_UserResponse": {
            "type": "object",
            "properties": {
                "code": {
                    "description": "状态码",
                    "type": "integer"
                },
                "data": {
                    "description": "泛型类型的数据",
                    "type": "array",
                    "items": {
                        "$ref": "#/definitions/dto.UserResponse"
                    }
                },
                "message": {
                    "description": "响应消息",
                    "type": "string"
                },
                "timestamp": {
                    "description": "响应生成时间",
                    "type": "integer"
                }
            }
        },
        "dto.GenericResponse-dto_AuditLogListResponse": {
>>>>>>> 14fe60084b00189716715b54de8a59186b2b5b61
            "type": "object",
            "properties": {
                "code": {
                    "description": "状态码",
                    "type": "integer"
                },
                "data": {
                    "description": "泛型类型的数据",
                    "allOf": [
                        {
<<<<<<< HEAD
                            "$ref": "#/definitions/dto.AnalyzeInjectionsResp"
=======
                            "$ref": "#/definitions/dto.AuditLogListResponse"
                        }
                    ]
                },
                "message": {
                    "description": "响应消息",
                    "type": "string"
                },
                "timestamp": {
                    "description": "响应生成时间",
                    "type": "integer"
                }
            }
        },
        "dto.GenericResponse-dto_AuditLogResponse": {
            "type": "object",
            "properties": {
                "code": {
                    "description": "状态码",
                    "type": "integer"
                },
                "data": {
                    "description": "泛型类型的数据",
                    "allOf": [
                        {
                            "$ref": "#/definitions/dto.AuditLogResponse"
>>>>>>> 14fe60084b00189716715b54de8a59186b2b5b61
                        }
                    ]
                },
                "message": {
                    "description": "响应消息",
                    "type": "string"
                },
                "timestamp": {
                    "description": "响应生成时间",
                    "type": "integer"
                }
            }
        },
        "dto.GenericResponse-dto_DatasetDeleteResp": {
            "type": "object",
            "properties": {
                "code": {
                    "description": "状态码",
                    "type": "integer"
                },
                "data": {
                    "description": "泛型类型的数据",
                    "allOf": [
                        {
                            "$ref": "#/definitions/dto.DatasetDeleteResp"
                        }
                    ]
                },
                "message": {
                    "description": "响应消息",
                    "type": "string"
                },
                "timestamp": {
                    "description": "响应生成时间",
                    "type": "integer"
                }
            }
        },
        "dto.GenericResponse-dto_GetCompletedMapResp": {
            "type": "object",
            "properties": {
                "code": {
                    "description": "状态码",
                    "type": "integer"
                },
                "data": {
                    "description": "泛型类型的数据",
                    "allOf": [
                        {
                            "$ref": "#/definitions/dto.GetCompletedMapResp"
                        }
                    ]
                },
                "message": {
                    "description": "响应消息",
                    "type": "string"
                },
                "timestamp": {
                    "description": "响应生成时间",
                    "type": "integer"
                }
            }
        },
        "dto.GenericResponse-dto_GroundTruthResp": {
            "type": "object",
            "properties": {
                "code": {
                    "description": "状态码",
                    "type": "integer"
                },
                "data": {
                    "description": "泛型类型的数据",
                    "allOf": [
                        {
                            "$ref": "#/definitions/dto.GroundTruthResp"
                        }
                    ]
                },
                "message": {
                    "description": "响应消息",
                    "type": "string"
                },
                "timestamp": {
                    "description": "响应生成时间",
                    "type": "integer"
                }
            }
        },
        "dto.GenericResponse-dto_HealthCheckResponse": {
            "type": "object",
            "properties": {
                "code": {
                    "description": "状态码",
                    "type": "integer"
                },
                "data": {
                    "description": "泛型类型的数据",
                    "allOf": [
                        {
                            "$ref": "#/definitions/dto.HealthCheckResponse"
                        }
                    ]
                },
                "message": {
                    "description": "响应消息",
                    "type": "string"
                },
                "timestamp": {
                    "description": "响应生成时间",
                    "type": "integer"
                }
            }
        },
        "dto.GenericResponse-dto_InjectCancelResp": {
            "type": "object",
            "properties": {
                "code": {
                    "description": "状态码",
                    "type": "integer"
                },
                "data": {
                    "description": "泛型类型的数据",
                    "allOf": [
                        {
                            "$ref": "#/definitions/dto.InjectCancelResp"
                        }
                    ]
                },
                "message": {
                    "description": "响应消息",
                    "type": "string"
                },
                "timestamp": {
                    "description": "响应生成时间",
                    "type": "integer"
                }
            }
        },
        "dto.GenericResponse-dto_InjectionFieldMappingResp": {
            "type": "object",
            "properties": {
                "code": {
                    "description": "状态码",
                    "type": "integer"
                },
                "data": {
                    "description": "泛型类型的数据",
                    "allOf": [
                        {
                            "$ref": "#/definitions/dto.InjectionFieldMappingResp"
                        }
                    ]
                },
                "message": {
                    "description": "响应消息",
                    "type": "string"
                },
                "timestamp": {
                    "description": "响应生成时间",
                    "type": "integer"
                }
            }
        },
        "dto.GenericResponse-dto_InjectionStatsResp": {
            "type": "object",
            "properties": {
                "code": {
                    "description": "状态码",
                    "type": "integer"
                },
                "data": {
                    "description": "泛型类型的数据",
                    "allOf": [
                        {
                            "$ref": "#/definitions/dto.InjectionStatsResp"
                        }
                    ]
                },
                "message": {
                    "description": "响应消息",
                    "type": "string"
                },
                "timestamp": {
                    "description": "响应生成时间",
                    "type": "integer"
                }
            }
        },
        "dto.GenericResponse-dto_ListAlgorithmsResp": {
            "type": "object",
            "properties": {
                "code": {
                    "description": "状态码",
                    "type": "integer"
                },
                "data": {
                    "description": "泛型类型的数据",
                    "type": "array",
                    "items": {
                        "$ref": "#/definitions/database.Container"
                    }
                },
                "message": {
                    "description": "响应消息",
                    "type": "string"
                },
                "timestamp": {
                    "description": "响应生成时间",
                    "type": "integer"
                }
            }
        },
        "dto.GenericResponse-dto_ListInjectionsResp": {
            "type": "object",
            "properties": {
                "code": {
                    "description": "状态码",
                    "type": "integer"
                },
                "data": {
                    "description": "泛型类型的数据",
                    "allOf": [
                        {
                            "$ref": "#/definitions/dto.ListInjectionsResp"
                        }
                    ]
                },
                "message": {
                    "description": "响应消息",
                    "type": "string"
                },
                "timestamp": {
                    "description": "响应生成时间",
                    "type": "integer"
                }
            }
        },
        "dto.GenericResponse-dto_ListTasksResp": {
            "type": "object",
            "properties": {
                "code": {
                    "description": "状态码",
                    "type": "integer"
                },
                "data": {
                    "description": "泛型类型的数据",
                    "type": "array",
                    "items": {
                        "$ref": "#/definitions/database.Task"
                    }
                },
                "message": {
                    "description": "响应消息",
                    "type": "string"
                },
                "timestamp": {
                    "description": "响应生成时间",
                    "type": "integer"
                }
            }
        },
        "dto.GenericResponse-dto_LoginResponse": {
            "type": "object",
            "properties": {
                "code": {
                    "description": "状态码",
                    "type": "integer"
                },
                "data": {
                    "description": "泛型类型的数据",
                    "allOf": [
                        {
                            "$ref": "#/definitions/dto.LoginResponse"
                        }
                    ]
                },
                "message": {
                    "description": "响应消息",
                    "type": "string"
                },
                "timestamp": {
                    "description": "响应生成时间",
                    "type": "integer"
                }
            }
        },
        "dto.GenericResponse-dto_MonitoringMetricsResponse": {
            "type": "object",
            "properties": {
                "code": {
                    "description": "状态码",
                    "type": "integer"
                },
                "data": {
                    "description": "泛型类型的数据",
                    "allOf": [
                        {
                            "$ref": "#/definitions/dto.MonitoringMetricsResponse"
                        }
                    ]
                },
                "message": {
                    "description": "响应消息",
                    "type": "string"
                },
                "timestamp": {
                    "description": "响应生成时间",
                    "type": "integer"
                }
            }
        },
        "dto.GenericResponse-dto_NsResourcesResp": {
            "type": "object",
            "properties": {
                "code": {
                    "description": "状态码",
                    "type": "integer"
                },
                "data": {
                    "description": "泛型类型的数据",
                    "allOf": [
                        {
                            "$ref": "#/definitions/dto.NsResourcesResp"
                        }
                    ]
                },
                "message": {
                    "description": "响应消息",
                    "type": "string"
                },
                "timestamp": {
                    "description": "响应生成时间",
                    "type": "integer"
                }
            }
        },
        "dto.GenericResponse-dto_PaginationResp-dto_UnifiedTask": {
            "type": "object",
            "properties": {
                "code": {
                    "description": "状态码",
                    "type": "integer"
                },
                "data": {
                    "description": "泛型类型的数据",
                    "allOf": [
                        {
                            "$ref": "#/definitions/dto.PaginationResp-dto_UnifiedTask"
                        }
                    ]
                },
                "message": {
                    "description": "响应消息",
                    "type": "string"
                },
                "timestamp": {
                    "description": "响应生成时间",
                    "type": "integer"
                }
            }
        },
        "dto.GenericResponse-dto_PermissionListResponse": {
            "type": "object",
            "properties": {
                "code": {
                    "description": "状态码",
                    "type": "integer"
                },
                "data": {
                    "description": "泛型类型的数据",
                    "allOf": [
                        {
                            "$ref": "#/definitions/dto.PermissionListResponse"
                        }
                    ]
                },
                "message": {
                    "description": "响应消息",
                    "type": "string"
                },
                "timestamp": {
                    "description": "响应生成时间",
                    "type": "integer"
                }
            }
        },
        "dto.GenericResponse-dto_PermissionResponse": {
            "type": "object",
            "properties": {
                "code": {
                    "description": "状态码",
                    "type": "integer"
                },
                "data": {
                    "description": "泛型类型的数据",
                    "allOf": [
                        {
                            "$ref": "#/definitions/dto.PermissionResponse"
                        }
                    ]
                },
                "message": {
                    "description": "响应消息",
                    "type": "string"
                },
                "timestamp": {
                    "description": "响应生成时间",
                    "type": "integer"
                }
            }
        },
        "dto.GenericResponse-dto_QueryInjectionResp": {
            "type": "object",
            "properties": {
                "code": {
                    "description": "状态码",
                    "type": "integer"
                },
                "data": {
                    "description": "泛型类型的数据",
                    "allOf": [
                        {
                            "$ref": "#/definitions/dto.QueryInjectionResp"
                        }
                    ]
                },
                "message": {
                    "description": "响应消息",
                    "type": "string"
                },
                "timestamp": {
                    "description": "响应生成时间",
                    "type": "integer"
                }
            }
        },
        "dto.GenericResponse-dto_RawDataResp": {
            "type": "object",
            "properties": {
                "code": {
                    "description": "状态码",
                    "type": "integer"
                },
                "data": {
                    "description": "泛型类型的数据",
                    "type": "array",
                    "items": {
                        "$ref": "#/definitions/dto.RawDataItem"
                    }
                },
                "message": {
                    "description": "响应消息",
                    "type": "string"
                },
                "timestamp": {
                    "description": "响应生成时间",
                    "type": "integer"
                }
            }
        },
        "dto.GenericResponse-dto_RelationListResponse": {
            "type": "object",
            "properties": {
                "code": {
                    "description": "状态码",
                    "type": "integer"
                },
                "data": {
                    "description": "泛型类型的数据",
                    "allOf": [
                        {
                            "$ref": "#/definitions/dto.RelationListResponse"
                        }
                    ]
                },
                "message": {
                    "description": "响应消息",
                    "type": "string"
                },
                "timestamp": {
                    "description": "响应生成时间",
                    "type": "integer"
                }
            }
        },
        "dto.GenericResponse-dto_RelationStatisticsResponse": {
            "type": "object",
            "properties": {
                "code": {
                    "description": "状态码",
                    "type": "integer"
                },
                "data": {
                    "description": "泛型类型的数据",
                    "allOf": [
                        {
                            "$ref": "#/definitions/dto.RelationStatisticsResponse"
                        }
                    ]
                },
                "message": {
                    "description": "响应消息",
                    "type": "string"
                },
                "timestamp": {
                    "description": "响应生成时间",
                    "type": "integer"
                }
            }
        },
        "dto.GenericResponse-dto_RoleListResponse": {
            "type": "object",
            "properties": {
                "code": {
                    "description": "状态码",
                    "type": "integer"
                },
                "data": {
                    "description": "泛型类型的数据",
                    "allOf": [
                        {
                            "$ref": "#/definitions/dto.RoleListResponse"
                        }
                    ]
                },
                "message": {
                    "description": "响应消息",
                    "type": "string"
                },
                "timestamp": {
                    "description": "响应生成时间",
                    "type": "integer"
                }
            }
        },
        "dto.GenericResponse-dto_RoleResponse": {
            "type": "object",
            "properties": {
                "code": {
                    "description": "状态码",
                    "type": "integer"
                },
                "data": {
                    "description": "泛型类型的数据",
                    "allOf": [
                        {
                            "$ref": "#/definitions/dto.RoleResponse"
                        }
                    ]
                },
                "message": {
                    "description": "响应消息",
                    "type": "string"
                },
                "timestamp": {
                    "description": "响应生成时间",
                    "type": "integer"
                }
            }
        },
        "dto.GenericResponse-dto_SearchResponse-dto_PermissionResponse": {
            "type": "object",
            "properties": {
                "code": {
                    "description": "状态码",
                    "type": "integer"
                },
                "data": {
                    "description": "泛型类型的数据",
                    "allOf": [
                        {
                            "$ref": "#/definitions/dto.SearchResponse-dto_PermissionResponse"
                        }
                    ]
                },
                "message": {
                    "description": "响应消息",
                    "type": "string"
                },
                "timestamp": {
                    "description": "响应生成时间",
                    "type": "integer"
                }
            }
        },
        "dto.GenericResponse-dto_SearchResponse-dto_RoleResponse": {
            "type": "object",
            "properties": {
                "code": {
                    "description": "状态码",
                    "type": "integer"
                },
                "data": {
                    "description": "泛型类型的数据",
                    "allOf": [
                        {
                            "$ref": "#/definitions/dto.SearchResponse-dto_RoleResponse"
                        }
                    ]
                },
                "message": {
                    "description": "响应消息",
                    "type": "string"
                },
                "timestamp": {
                    "description": "响应生成时间",
                    "type": "integer"
                }
            }
        },
        "dto.GenericResponse-dto_SearchResponse-dto_UserResponse": {
            "type": "object",
            "properties": {
                "code": {
                    "description": "状态码",
                    "type": "integer"
                },
                "data": {
                    "description": "泛型类型的数据",
                    "allOf": [
                        {
                            "$ref": "#/definitions/dto.SearchResponse-dto_UserResponse"
                        }
                    ]
                },
                "message": {
                    "description": "响应消息",
                    "type": "string"
                },
                "timestamp": {
                    "description": "响应生成时间",
                    "type": "integer"
                }
            }
        },
        "dto.GenericResponse-dto_SubmitInjectionResp": {
            "type": "object",
            "properties": {
                "code": {
                    "description": "状态码",
                    "type": "integer"
                },
                "data": {
                    "description": "泛型类型的数据",
                    "allOf": [
                        {
                            "$ref": "#/definitions/dto.SubmitInjectionResp"
                        }
                    ]
                },
                "message": {
                    "description": "响应消息",
                    "type": "string"
                },
                "timestamp": {
                    "description": "响应生成时间",
                    "type": "integer"
                }
            }
        },
        "dto.GenericResponse-dto_SubmitResp": {
            "type": "object",
            "properties": {
                "code": {
                    "description": "状态码",
                    "type": "integer"
                },
                "data": {
                    "description": "泛型类型的数据",
                    "allOf": [
                        {
                            "$ref": "#/definitions/dto.SubmitResp"
                        }
                    ]
                },
                "message": {
                    "description": "响应消息",
                    "type": "string"
                },
                "timestamp": {
                    "description": "响应生成时间",
                    "type": "integer"
                }
            }
        },
        "dto.GenericResponse-dto_SuccessfulExecutionsResp": {
            "type": "object",
            "properties": {
                "code": {
                    "description": "状态码",
                    "type": "integer"
                },
                "data": {
                    "description": "泛型类型的数据",
                    "type": "array",
                    "items": {
                        "$ref": "#/definitions/dto.SuccessfulExecutionItem"
                    }
                },
                "message": {
                    "description": "响应消息",
                    "type": "string"
                },
                "timestamp": {
                    "description": "响应生成时间",
                    "type": "integer"
                }
            }
        },
        "dto.GenericResponse-dto_SystemInfo": {
            "type": "object",
            "properties": {
                "code": {
                    "description": "状态码",
                    "type": "integer"
                },
                "data": {
                    "description": "泛型类型的数据",
                    "allOf": [
                        {
                            "$ref": "#/definitions/dto.SystemInfo"
                        }
                    ]
                },
                "message": {
                    "description": "响应消息",
                    "type": "string"
                },
                "timestamp": {
                    "description": "响应生成时间",
                    "type": "integer"
                }
            }
        },
        "dto.GenericResponse-dto_SystemStatisticsResponse": {
            "type": "object",
            "properties": {
                "code": {
                    "description": "状态码",
                    "type": "integer"
                },
                "data": {
                    "description": "泛型类型的数据",
                    "allOf": [
                        {
                            "$ref": "#/definitions/dto.SystemStatisticsResponse"
                        }
                    ]
                },
                "message": {
                    "description": "响应消息",
                    "type": "string"
                },
                "timestamp": {
                    "description": "响应生成时间",
                    "type": "integer"
                }
            }
        },
        "dto.GenericResponse-dto_TaskDetailResp": {
            "type": "object",
            "properties": {
                "code": {
                    "description": "状态码",
                    "type": "integer"
                },
                "data": {
                    "description": "泛型类型的数据",
                    "allOf": [
                        {
                            "$ref": "#/definitions/dto.TaskDetailResp"
                        }
                    ]
                },
                "message": {
                    "description": "响应消息",
                    "type": "string"
                },
                "timestamp": {
                    "description": "响应生成时间",
                    "type": "integer"
                }
            }
        },
<<<<<<< HEAD
        "dto.GenericResponse-dto_TraceStats": {
=======
        "dto.GenericResponse-dto_TokenRefreshResponse": {
>>>>>>> 14fe60084b00189716715b54de8a59186b2b5b61
            "type": "object",
            "properties": {
                "code": {
                    "description": "状态码",
                    "type": "integer"
                },
                "data": {
                    "description": "泛型类型的数据",
                    "allOf": [
                        {
<<<<<<< HEAD
                            "$ref": "#/definitions/dto.TraceStats"
=======
                            "$ref": "#/definitions/dto.TokenRefreshResponse"
                        }
                    ]
                },
                "message": {
                    "description": "响应消息",
                    "type": "string"
                },
                "timestamp": {
                    "description": "响应生成时间",
                    "type": "integer"
                }
            }
        },
        "dto.GenericResponse-dto_UserInfo": {
            "type": "object",
            "properties": {
                "code": {
                    "description": "状态码",
                    "type": "integer"
                },
                "data": {
                    "description": "泛型类型的数据",
                    "allOf": [
                        {
                            "$ref": "#/definitions/dto.UserInfo"
                        }
                    ]
                },
                "message": {
                    "description": "响应消息",
                    "type": "string"
                },
                "timestamp": {
                    "description": "响应生成时间",
                    "type": "integer"
                }
            }
        },
        "dto.GenericResponse-dto_UserListResponse": {
            "type": "object",
            "properties": {
                "code": {
                    "description": "状态码",
                    "type": "integer"
                },
                "data": {
                    "description": "泛型类型的数据",
                    "allOf": [
                        {
                            "$ref": "#/definitions/dto.UserListResponse"
                        }
                    ]
                },
                "message": {
                    "description": "响应消息",
                    "type": "string"
                },
                "timestamp": {
                    "description": "响应生成时间",
                    "type": "integer"
                }
            }
        },
        "dto.GenericResponse-dto_UserResponse": {
            "type": "object",
            "properties": {
                "code": {
                    "description": "状态码",
                    "type": "integer"
                },
                "data": {
                    "description": "泛型类型的数据",
                    "allOf": [
                        {
                            "$ref": "#/definitions/dto.UserResponse"
>>>>>>> 14fe60084b00189716715b54de8a59186b2b5b61
                        }
                    ]
                },
                "message": {
                    "description": "响应消息",
                    "type": "string"
                },
                "timestamp": {
                    "description": "响应生成时间",
                    "type": "integer"
                }
            }
        },
        "dto.GenericResponse-handler_Node": {
            "type": "object",
            "properties": {
                "code": {
                    "description": "状态码",
                    "type": "integer"
                },
                "data": {
                    "description": "泛型类型的数据",
                    "allOf": [
                        {
                            "$ref": "#/definitions/handler.Node"
                        }
                    ]
                },
                "message": {
                    "description": "响应消息",
                    "type": "string"
                },
                "timestamp": {
                    "description": "响应生成时间",
                    "type": "integer"
                }
            }
        },
        "dto.GenericResponse-handler_Resources": {
            "type": "object",
            "properties": {
                "code": {
                    "description": "状态码",
                    "type": "integer"
                },
                "data": {
                    "description": "泛型类型的数据",
                    "allOf": [
                        {
                            "$ref": "#/definitions/handler.Resources"
                        }
                    ]
                },
                "message": {
                    "description": "响应消息",
                    "type": "string"
                },
                "timestamp": {
                    "description": "响应生成时间",
                    "type": "integer"
                }
            }
        },
        "dto.GetCompletedMapResp": {
            "type": "object",
            "properties": {
                "has_anomaly": {
                    "description": "检测到异常的链路ID列表",
                    "type": "array",
                    "items": {
                        "type": "string"
                    }
                },
                "no_anomaly": {
                    "description": "没有异常的链路ID列表",
                    "type": "array",
                    "items": {
                        "type": "string"
                    }
                }
            }
        },
        "dto.GranularityRecord": {
            "type": "object",
            "properties": {
                "confidence": {
                    "type": "number"
                },
                "level": {
                    "type": "string"
                },
                "rank": {
                    "type": "integer"
                },
                "result": {
                    "type": "string"
                }
            }
        },
        "dto.GroundTruthReq": {
            "type": "object",
            "required": [
                "datasets"
            ],
            "properties": {
                "datasets": {
                    "type": "array",
                    "items": {
                        "type": "string"
                    }
                }
            }
        },
        "dto.GroundTruthResp": {
            "type": "object",
            "additionalProperties": {
                "$ref": "#/definitions/handler.Groundtruth"
            }
        },
        "dto.HealthCheckResponse": {
            "type": "object",
            "properties": {
                "services": {
                    "type": "object",
                    "additionalProperties": {
                        "$ref": "#/definitions/dto.ServiceInfo"
                    }
                },
                "status": {
                    "type": "string",
                    "example": "healthy"
                },
                "timestamp": {
                    "type": "string",
                    "example": "2024-01-01T12:00:00Z"
                },
                "uptime": {
                    "type": "string",
                    "example": "72h30m15s"
                },
                "version": {
                    "type": "string",
                    "example": "1.0.0"
                }
            }
        },
        "dto.InjectCancelResp": {
            "type": "object"
        },
        "dto.InjectionDiversity": {
            "type": "object",
            "properties": {
                "attribute_coverages": {
                    "type": "object",
                    "additionalProperties": {
                        "type": "object",
                        "additionalProperties": {
                            "$ref": "#/definitions/dto.AttributeCoverageItem"
                        }
                    }
                },
                "fault_distribution": {
                    "type": "object",
                    "additionalProperties": {
                        "type": "integer"
                    }
                },
                "fault_service_coverages": {
                    "type": "object",
                    "additionalProperties": {
                        "$ref": "#/definitions/dto.ServiceCoverageItem"
                    }
                },
                "pair_distribution": {
                    "type": "array",
                    "items": {
                        "$ref": "#/definitions/dto.PairStats"
                    }
                },
                "service_distribution": {
                    "type": "object",
                    "additionalProperties": {
                        "type": "integer"
                    }
                }
            }
        },
        "dto.InjectionFieldMappingResp": {
            "type": "object",
            "properties": {
                "fault_resource": {
                    "type": "object"
                },
                "fault_type": {
                    "type": "object"
                },
                "status": {
                    "type": "object"
                }
            }
        },
        "dto.InjectionItem": {
            "type": "object",
            "properties": {
                "batch": {
                    "type": "string"
                },
                "benchmark": {
                    "type": "string"
                },
                "created_at": {
                    "type": "string"
                },
                "display_config": {
                    "type": "string"
                },
                "end_time": {
                    "type": "string"
                },
                "engine_config": {
                    "type": "string"
                },
                "env": {
                    "type": "string"
                },
                "fault_type": {
                    "type": "integer"
                },
                "id": {
                    "type": "integer"
                },
                "injection_name": {
                    "type": "string"
                },
                "pre_duration": {
                    "type": "integer"
                },
                "start_time": {
                    "type": "string"
                },
                "status": {
                    "type": "integer"
                },
                "tag": {
                    "type": "string"
                }
            }
        },
<<<<<<< HEAD
        "dto.InjectionStats": {
            "type": "object",
            "properties": {
                "diversity": {
                    "$ref": "#/definitions/dto.InjectionDiversity"
=======
        "dto.InjectionStatistics": {
            "type": "object",
            "properties": {
                "completed": {
                    "type": "integer",
                    "example": 480
                },
                "failed": {
                    "type": "integer",
                    "example": 5
                },
                "running": {
                    "type": "integer",
                    "example": 5
                },
                "scheduled": {
                    "type": "integer",
                    "example": 10
                },
                "total": {
                    "type": "integer",
                    "example": 500
>>>>>>> 14fe60084b00189716715b54de8a59186b2b5b61
                }
            }
        },
        "dto.InjectionStatsResp": {
            "type": "object",
            "properties": {
                "no_issues_injections": {
                    "type": "integer"
                },
                "no_issues_records": {
                    "type": "integer"
                },
                "with_issues_injections": {
                    "type": "integer"
                },
                "with_issues_records": {
                    "type": "integer"
                }
            }
        },
        "dto.LabelItem": {
            "type": "object",
            "required": [
                "key",
                "value"
            ],
            "properties": {
                "key": {
                    "type": "string",
                    "enum": [
                        "env",
                        "batch",
                        "tag"
                    ]
                },
                "value": {
                    "type": "string"
                }
            }
        },
        "dto.ListInjectionsResp": {
            "type": "object",
            "properties": {
                "items": {
                    "type": "array",
                    "items": {
                        "$ref": "#/definitions/dto.InjectionItem"
                    }
                },
                "total": {
                    "type": "integer"
                }
            }
        },
        "dto.LoginRequest": {
            "type": "object",
            "required": [
                "password",
                "username"
            ],
            "properties": {
                "password": {
                    "type": "string",
                    "example": "password123"
                },
                "username": {
                    "type": "string",
                    "example": "admin"
                }
            }
        },
        "dto.LoginResponse": {
            "type": "object",
            "properties": {
                "expires_at": {
                    "type": "string",
                    "example": "2024-12-31T23:59:59Z"
                },
                "token": {
                    "type": "string",
                    "example": "eyJhbGciOiJIUzI1NiIsInR5cCI6IkpXVCJ9..."
                },
                "user": {
                    "$ref": "#/definitions/dto.UserInfo"
                }
            }
        },
        "dto.LogoutRequest": {
            "type": "object",
            "required": [
                "token"
            ],
            "properties": {
                "token": {
                    "type": "string",
                    "example": "eyJhbGciOiJIUzI1NiIsInR5cCI6IkpXVCJ9..."
                }
            }
        },
        "dto.MetricValue": {
            "type": "object",
            "properties": {
                "timestamp": {
                    "type": "string",
                    "example": "2024-01-01T12:00:00Z"
                },
                "unit": {
                    "type": "string",
                    "example": "percent"
                },
                "value": {
                    "type": "number",
                    "example": 42.5
                }
            }
        },
        "dto.MonitoringMetricsResponse": {
            "type": "object",
            "properties": {
                "labels": {
                    "type": "object",
                    "additionalProperties": {
                        "type": "string"
                    }
                },
                "metrics": {
                    "type": "object",
                    "additionalProperties": {
                        "$ref": "#/definitions/dto.MetricValue"
                    }
                },
                "timestamp": {
                    "type": "string",
                    "example": "2024-01-01T12:00:00Z"
                }
            }
        },
        "dto.MonitoringQueryRequest": {
            "type": "object",
            "required": [
                "query"
            ],
            "properties": {
                "end_time": {
                    "type": "string",
                    "example": "2024-01-01T23:59:59Z"
                },
                "query": {
                    "type": "string",
                    "example": "cpu_usage"
                },
                "start_time": {
                    "type": "string",
                    "example": "2024-01-01T00:00:00Z"
                },
                "step": {
                    "type": "string",
                    "example": "1m"
                }
            }
        },
        "dto.NsResourcesResp": {
            "type": "object",
            "additionalProperties": {
                "$ref": "#/definitions/handler.Resources"
            }
        },
        "dto.NumberRange": {
            "type": "object",
            "properties": {
                "max": {
                    "type": "number"
                },
                "min": {
                    "type": "number"
                }
            }
        },
        "dto.PaginationInfo": {
            "type": "object",
            "properties": {
                "page": {
                    "type": "integer",
                    "example": 1
                },
                "size": {
                    "type": "integer",
                    "example": 20
                },
                "total": {
                    "type": "integer",
                    "example": 100
                },
                "total_pages": {
                    "type": "integer",
                    "example": 5
                }
            }
        },
        "dto.PaginationResp-dto_UnifiedTask": {
            "type": "object",
            "properties": {
                "items": {
                    "type": "array",
                    "items": {
                        "$ref": "#/definitions/dto.UnifiedTask"
                    }
                },
                "total": {
                    "type": "integer"
                },
                "total_pages": {
                    "type": "integer"
                }
            }
        },
<<<<<<< HEAD
        "dto.PairStats": {
            "type": "object",
            "properties": {
                "inDegree": {
                    "type": "integer"
                },
                "name": {
                    "type": "string"
                },
                "outDegree": {
=======
        "dto.PermissionListResponse": {
            "type": "object",
            "properties": {
                "items": {
                    "type": "array",
                    "items": {
                        "$ref": "#/definitions/dto.PermissionResponse"
                    }
                },
                "pagination": {
                    "$ref": "#/definitions/dto.PaginationInfo"
                }
            }
        },
        "dto.PermissionResponse": {
            "type": "object",
            "properties": {
                "action": {
                    "type": "string",
                    "example": "read"
                },
                "created_at": {
                    "type": "string",
                    "example": "2024-01-01T00:00:00Z"
                },
                "description": {
                    "type": "string",
                    "example": "Permission to read dataset information"
                },
                "display_name": {
                    "type": "string",
                    "example": "Read Datasets"
                },
                "id": {
                    "type": "integer",
                    "example": 1
                },
                "is_system": {
                    "type": "boolean",
                    "example": false
                },
                "name": {
                    "type": "string",
                    "example": "read_datasets"
                },
                "resource": {
                    "$ref": "#/definitions/dto.ResourceResponse"
                },
                "resource_id": {
                    "type": "integer",
                    "example": 1
                },
                "roles": {
                    "description": "Roles that have this permission",
                    "type": "array",
                    "items": {
                        "$ref": "#/definitions/dto.RoleResponse"
                    }
                },
                "status": {
                    "type": "integer",
                    "example": 1
                },
                "updated_at": {
                    "type": "string",
                    "example": "2024-01-01T00:00:00Z"
                }
            }
        },
        "dto.PermissionSearchRequest": {
            "type": "object",
            "properties": {
                "actions": {
                    "description": "操作筛选",
                    "type": "array",
                    "items": {
                        "type": "string"
                    }
                },
                "created_at": {
                    "description": "Common filters shortcuts",
                    "allOf": [
                        {
                            "$ref": "#/definitions/dto.DateRange"
                        }
                    ]
                },
                "description_pattern": {
                    "description": "描述模糊匹配",
                    "type": "string"
                },
                "display_name_pattern": {
                    "description": "显示名模糊匹配",
                    "type": "string"
                },
                "exclude_fields": {
                    "type": "array",
                    "items": {
                        "type": "string"
                    }
                },
                "filters": {
                    "description": "Filters",
                    "type": "array",
                    "items": {
                        "$ref": "#/definitions/dto.SearchFilter"
                    }
                },
                "include": {
                    "description": "Include related entities",
                    "type": "array",
                    "items": {
                        "type": "string"
                    }
                },
                "include_fields": {
                    "description": "Include/Exclude fields",
                    "type": "array",
                    "items": {
                        "type": "string"
                    }
                },
                "is_active": {
                    "type": "boolean"
                },
                "is_system": {
                    "description": "是否系统权限",
                    "type": "boolean"
                },
                "keyword": {
                    "description": "Search keyword (for general text search)",
                    "type": "string"
                },
                "name_pattern": {
                    "description": "Permission-specific filter shortcuts",
                    "type": "string"
                },
                "page": {
                    "description": "Pagination",
                    "type": "integer",
                    "minimum": 1
                },
                "project_id": {
                    "type": "integer"
                },
                "resource_ids": {
                    "description": "资源ID筛选",
                    "type": "array",
                    "items": {
                        "type": "integer"
                    }
                },
                "resource_names": {
                    "description": "资源名称筛选",
                    "type": "array",
                    "items": {
                        "type": "string"
                    }
                },
                "role_ids": {
                    "description": "拥有此权限的角色ID",
                    "type": "array",
                    "items": {
                        "type": "integer"
                    }
                },
                "size": {
                    "type": "integer",
                    "maximum": 1000,
                    "minimum": 1
                },
                "sort": {
                    "description": "Sort",
                    "type": "array",
                    "items": {
                        "$ref": "#/definitions/dto.SortOption"
                    }
                },
                "status": {
                    "type": "array",
                    "items": {
                        "type": "integer"
                    }
                },
                "updated_at": {
                    "$ref": "#/definitions/dto.DateRange"
                },
                "user_id": {
>>>>>>> 14fe60084b00189716715b54de8a59186b2b5b61
                    "type": "integer"
                }
            }
        },
<<<<<<< HEAD
=======
        "dto.ProjectStatistics": {
            "type": "object",
            "properties": {
                "active": {
                    "type": "integer",
                    "example": 45
                },
                "inactive": {
                    "type": "integer",
                    "example": 5
                },
                "new_today": {
                    "type": "integer",
                    "example": 2
                },
                "total": {
                    "type": "integer",
                    "example": 50
                }
            }
        },
>>>>>>> 14fe60084b00189716715b54de8a59186b2b5b61
        "dto.QueryInjectionResp": {
            "type": "object",
            "properties": {
                "benchmark": {
                    "description": "基准数据库，添加索引",
                    "type": "string"
                },
                "created_at": {
                    "description": "创建时间，添加时间索引",
                    "type": "string"
                },
                "description": {
                    "description": "描述（可选字段）",
                    "type": "string"
                },
                "display_config": {
                    "description": "面向用户的展示配置",
                    "type": "string"
                },
                "end_time": {
                    "description": "预计故障结束时间，添加时间索引",
                    "type": "string"
                },
                "engine_config": {
                    "description": "面向系统的运行配置",
                    "type": "string"
                },
                "fault_type": {
                    "description": "故障类型，添加复合索引",
                    "type": "integer"
                },
                "ground_truth": {
                    "$ref": "#/definitions/handler.Groundtruth"
                },
                "id": {
                    "description": "唯一标识",
                    "type": "integer"
                },
                "injection_name": {
                    "description": "在k8s资源里注入的名字",
                    "type": "string"
                },
                "pre_duration": {
                    "description": "正常数据时间",
                    "type": "integer"
                },
                "start_time": {
                    "description": "预计故障开始时间，添加时间索引",
                    "type": "string"
                },
                "status": {
                    "description": "状态，添加复合索引",
                    "type": "integer"
                },
                "task": {
                    "description": "外键关联",
                    "allOf": [
                        {
                            "$ref": "#/definitions/database.Task"
                        }
                    ]
                },
                "task_id": {
                    "description": "从属什么 taskid，添加复合索引",
                    "type": "string"
                },
                "updated_at": {
                    "description": "更新时间",
                    "type": "string"
                }
            }
        },
        "dto.RawDataItem": {
            "type": "object",
            "properties": {
                "algorithm": {
                    "type": "string"
                },
                "dataset": {
                    "type": "string"
                },
                "entries": {
                    "type": "array",
                    "items": {
                        "$ref": "#/definitions/dto.GranularityRecord"
                    }
                },
                "execution_id": {
                    "type": "integer"
                },
                "groundtruth": {
                    "$ref": "#/definitions/handler.Groundtruth"
                }
            }
        },
        "dto.RawDataReq": {
            "type": "object",
            "properties": {
                "custom_end_time": {
                    "type": "string"
                },
                "custom_start_time": {
                    "type": "string"
                },
                "execution_ids": {
                    "type": "array",
                    "items": {
                        "type": "integer"
                    }
                },
                "lookback": {
                    "type": "string"
                },
                "pairs": {
                    "type": "array",
                    "items": {
                        "$ref": "#/definitions/dto.AlgorithmDatasetPair"
                    }
                }
            }
        },
        "dto.RegisterRequest": {
            "type": "object",
            "required": [
                "email",
                "full_name",
                "password",
                "username"
            ],
            "properties": {
                "email": {
                    "type": "string",
                    "example": "user@example.com"
                },
                "full_name": {
                    "type": "string",
                    "example": "John Doe"
                },
                "password": {
                    "type": "string",
                    "minLength": 8,
                    "example": "password123"
                },
                "phone": {
                    "type": "string",
                    "example": "+1234567890"
                },
                "username": {
                    "type": "string",
                    "example": "newuser"
                }
            }
        },
        "dto.RelationEntity": {
            "type": "object",
            "properties": {
                "id": {
                    "type": "integer",
                    "example": 1
                },
                "name": {
                    "type": "string",
                    "example": "admin"
                },
                "type": {
                    "type": "string",
                    "example": "user"
                }
            }
        },
        "dto.RelationListResponse": {
            "type": "object",
            "properties": {
                "items": {
                    "type": "array",
                    "items": {
                        "$ref": "#/definitions/dto.RelationResponse"
                    }
                },
                "pagination": {
                    "$ref": "#/definitions/dto.PaginationInfo"
                }
            }
        },
        "dto.RelationOperation": {
            "type": "object",
            "required": [
                "action",
                "source_id",
                "target_id",
                "type"
            ],
            "properties": {
                "action": {
                    "type": "string",
                    "enum": [
                        "assign",
                        "remove"
                    ],
                    "example": "assign"
                },
                "source_id": {
                    "type": "integer",
                    "example": 1
                },
                "target_id": {
                    "type": "integer",
                    "example": 2
                },
                "type": {
                    "type": "string",
                    "example": "user_role"
                }
            }
        },
        "dto.RelationResponse": {
            "type": "object",
            "properties": {
                "created_at": {
                    "type": "string",
                    "example": "2024-01-01T00:00:00Z"
                },
                "id": {
                    "type": "integer",
                    "example": 1
                },
                "source": {
                    "$ref": "#/definitions/dto.RelationEntity"
                },
                "target": {
                    "$ref": "#/definitions/dto.RelationEntity"
                },
                "type": {
                    "type": "string",
                    "example": "user_role"
                },
                "updated_at": {
                    "type": "string",
                    "example": "2024-01-01T00:00:00Z"
                }
            }
        },
        "dto.RelationStatisticsResponse": {
            "type": "object",
            "properties": {
                "container_labels": {
                    "type": "integer",
                    "example": 150
                },
                "dataset_labels": {
                    "type": "integer",
                    "example": 200
                },
                "fault_injection_labels": {
                    "type": "integer",
                    "example": 120
                },
                "project_labels": {
                    "type": "integer",
                    "example": 80
                },
                "role_permissions": {
                    "type": "integer",
                    "example": 100
                },
                "user_permissions": {
                    "type": "integer",
                    "example": 25
                },
                "user_projects": {
                    "type": "integer",
                    "example": 75
                },
                "user_roles": {
                    "type": "integer",
                    "example": 50
                }
            }
        },
        "dto.RemovePermissionFromRoleRequest": {
            "type": "object"
        },
        "dto.RemoveRolePermissionRequest": {
            "type": "object"
        },
        "dto.RemoveUserPermissionRequest": {
            "type": "object",
            "required": [
                "permission_id",
                "user_id"
            ],
            "properties": {
                "permission_id": {
                    "type": "integer",
                    "example": 1
                },
                "project_id": {
                    "type": "integer",
                    "example": 1
                },
                "user_id": {
                    "type": "integer",
                    "example": 1
                }
            }
        },
        "dto.RemoveUserRoleRequest": {
            "type": "object",
            "required": [
                "role_id",
                "user_id"
            ],
            "properties": {
                "role_id": {
                    "type": "integer",
                    "example": 2
                },
                "user_id": {
                    "type": "integer",
                    "example": 1
                }
            }
        },
        "dto.ResourceResponse": {
            "type": "object",
            "properties": {
                "category": {
                    "type": "string",
                    "example": "data"
                },
                "display_name": {
                    "type": "string",
                    "example": "Datasets"
                },
                "id": {
                    "type": "integer",
                    "example": 1
                },
                "name": {
                    "type": "string",
                    "example": "datasets"
                },
                "type": {
                    "type": "string",
                    "example": "table"
                }
            }
        },
        "dto.RetryPolicy": {
            "type": "object",
            "properties": {
                "backoff_sec": {
                    "description": "Seconds to wait between retries",
                    "type": "integer"
                },
                "max_attempts": {
                    "description": "Maximum number of retry attempts",
                    "type": "integer"
                }
            }
        },
<<<<<<< HEAD
        "dto.ServiceCoverageItem": {
            "type": "object",
            "properties": {
                "coverage": {
                    "type": "number"
                },
                "notCovered": {
=======
        "dto.RoleListResponse": {
            "type": "object",
            "properties": {
                "items": {
                    "type": "array",
                    "items": {
                        "$ref": "#/definitions/dto.RoleResponse"
                    }
                },
                "pagination": {
                    "$ref": "#/definitions/dto.PaginationInfo"
                }
            }
        },
        "dto.RoleResponse": {
            "type": "object",
            "properties": {
                "created_at": {
                    "type": "string",
                    "example": "2024-01-01T00:00:00Z"
                },
                "description": {
                    "type": "string",
                    "example": "Role for data analysis operations"
                },
                "display_name": {
                    "type": "string",
                    "example": "Data Analyst"
                },
                "id": {
                    "type": "integer",
                    "example": 1
                },
                "is_system": {
                    "type": "boolean",
                    "example": false
                },
                "name": {
                    "type": "string",
                    "example": "data_analyst"
                },
                "permissions": {
                    "type": "array",
                    "items": {
                        "$ref": "#/definitions/dto.PermissionResponse"
                    }
                },
                "status": {
                    "type": "integer",
                    "example": 1
                },
                "type": {
                    "type": "string",
                    "example": "custom"
                },
                "updated_at": {
                    "type": "string",
                    "example": "2024-01-01T00:00:00Z"
                },
                "user_count": {
                    "type": "integer",
                    "example": 5
                }
            }
        },
        "dto.RoleSearchRequest": {
            "type": "object",
            "properties": {
                "created_at": {
                    "description": "Common filters shortcuts",
                    "allOf": [
                        {
                            "$ref": "#/definitions/dto.DateRange"
                        }
                    ]
                },
                "description_pattern": {
                    "description": "描述模糊匹配",
                    "type": "string"
                },
                "display_name_pattern": {
                    "description": "显示名模糊匹配",
                    "type": "string"
                },
                "exclude_fields": {
>>>>>>> 14fe60084b00189716715b54de8a59186b2b5b61
                    "type": "array",
                    "items": {
                        "type": "string"
                    }
                },
<<<<<<< HEAD
                "num": {
=======
                "filters": {
                    "description": "Filters",
                    "type": "array",
                    "items": {
                        "$ref": "#/definitions/dto.SearchFilter"
                    }
                },
                "include": {
                    "description": "Include related entities",
                    "type": "array",
                    "items": {
                        "type": "string"
                    }
                },
                "include_fields": {
                    "description": "Include/Exclude fields",
                    "type": "array",
                    "items": {
                        "type": "string"
                    }
                },
                "is_active": {
                    "type": "boolean"
                },
                "is_system": {
                    "description": "是否系统角色",
                    "type": "boolean"
                },
                "keyword": {
                    "description": "Search keyword (for general text search)",
                    "type": "string"
                },
                "name_pattern": {
                    "description": "Role-specific filter shortcuts",
                    "type": "string"
                },
                "page": {
                    "description": "Pagination",
                    "type": "integer",
                    "minimum": 1
                },
                "permission_ids": {
                    "description": "权限ID筛选",
                    "type": "array",
                    "items": {
                        "type": "integer"
                    }
                },
                "project_id": {
                    "type": "integer"
                },
                "size": {
                    "type": "integer",
                    "maximum": 1000,
                    "minimum": 1
                },
                "sort": {
                    "description": "Sort",
                    "type": "array",
                    "items": {
                        "$ref": "#/definitions/dto.SortOption"
                    }
                },
                "status": {
                    "type": "array",
                    "items": {
                        "type": "integer"
                    }
                },
                "types": {
                    "description": "角色类型筛选",
                    "type": "array",
                    "items": {
                        "type": "string"
                    }
                },
                "updated_at": {
                    "$ref": "#/definitions/dto.DateRange"
                },
                "user_count": {
                    "description": "用户数量范围",
                    "allOf": [
                        {
                            "$ref": "#/definitions/dto.NumberRange"
                        }
                    ]
                },
                "user_id": {
>>>>>>> 14fe60084b00189716715b54de8a59186b2b5b61
                    "type": "integer"
                }
            }
        },
<<<<<<< HEAD
=======
        "dto.SearchFilter": {
            "type": "object",
            "required": [
                "field",
                "operator"
            ],
            "properties": {
                "field": {
                    "description": "字段名",
                    "type": "string"
                },
                "operator": {
                    "description": "操作符",
                    "allOf": [
                        {
                            "$ref": "#/definitions/dto.FilterOperator"
                        }
                    ]
                },
                "value": {
                    "description": "值"
                },
                "values": {
                    "description": "多值（用于IN操作等）",
                    "type": "array",
                    "items": {}
                }
            }
        },
        "dto.SearchResponse-dto_PermissionResponse": {
            "type": "object",
            "properties": {
                "applied_filters": {
                    "type": "array",
                    "items": {
                        "$ref": "#/definitions/dto.SearchFilter"
                    }
                },
                "applied_sort": {
                    "type": "array",
                    "items": {
                        "$ref": "#/definitions/dto.SortOption"
                    }
                },
                "items": {
                    "type": "array",
                    "items": {
                        "$ref": "#/definitions/dto.PermissionResponse"
                    }
                },
                "pagination": {
                    "$ref": "#/definitions/dto.PaginationInfo"
                }
            }
        },
        "dto.SearchResponse-dto_RoleResponse": {
            "type": "object",
            "properties": {
                "applied_filters": {
                    "type": "array",
                    "items": {
                        "$ref": "#/definitions/dto.SearchFilter"
                    }
                },
                "applied_sort": {
                    "type": "array",
                    "items": {
                        "$ref": "#/definitions/dto.SortOption"
                    }
                },
                "items": {
                    "type": "array",
                    "items": {
                        "$ref": "#/definitions/dto.RoleResponse"
                    }
                },
                "pagination": {
                    "$ref": "#/definitions/dto.PaginationInfo"
                }
            }
        },
        "dto.SearchResponse-dto_UserResponse": {
            "type": "object",
            "properties": {
                "applied_filters": {
                    "type": "array",
                    "items": {
                        "$ref": "#/definitions/dto.SearchFilter"
                    }
                },
                "applied_sort": {
                    "type": "array",
                    "items": {
                        "$ref": "#/definitions/dto.SortOption"
                    }
                },
                "items": {
                    "type": "array",
                    "items": {
                        "$ref": "#/definitions/dto.UserResponse"
                    }
                },
                "pagination": {
                    "$ref": "#/definitions/dto.PaginationInfo"
                }
            }
        },
        "dto.ServiceInfo": {
            "type": "object",
            "properties": {
                "details": {},
                "error": {
                    "type": "string"
                },
                "last_checked": {
                    "type": "string",
                    "example": "2024-01-01T12:00:00Z"
                },
                "response_time": {
                    "type": "string",
                    "example": "15ms"
                },
                "status": {
                    "type": "string",
                    "example": "healthy"
                }
            }
        },
        "dto.SortDirection": {
            "type": "string",
            "enum": [
                "asc",
                "desc"
            ],
            "x-enum-varnames": [
                "SortASC",
                "SortDESC"
            ]
        },
        "dto.SortOption": {
            "type": "object",
            "required": [
                "direction",
                "field"
            ],
            "properties": {
                "direction": {
                    "description": "排序方向",
                    "allOf": [
                        {
                            "$ref": "#/definitions/dto.SortDirection"
                        }
                    ]
                },
                "field": {
                    "description": "排序字段",
                    "type": "string"
                }
            }
        },
>>>>>>> 14fe60084b00189716715b54de8a59186b2b5b61
        "dto.SubmitInjectionReq": {
            "type": "object",
            "required": [
                "benchmark",
                "interval",
                "pre_duration",
                "project_name",
                "specs"
            ],
            "properties": {
                "algorithms": {
                    "type": "array",
                    "items": {
                        "$ref": "#/definitions/dto.AlgorithmItem"
                    }
                },
                "benchmark": {
                    "type": "string"
                },
                "interval": {
                    "type": "integer",
                    "minimum": 1
                },
                "labels": {
                    "type": "array",
                    "items": {
                        "$ref": "#/definitions/dto.LabelItem"
                    }
                },
                "pre_duration": {
                    "type": "integer",
                    "minimum": 1
                },
                "project_name": {
                    "type": "string"
                },
                "specs": {
                    "type": "array",
                    "items": {
                        "$ref": "#/definitions/handler.Node"
                    }
                }
            }
        },
        "dto.SubmitInjectionResp": {
            "type": "object",
            "properties": {
                "duplicated_count": {
                    "type": "integer"
                },
                "group_id": {
                    "type": "string"
                },
                "original_count": {
                    "type": "integer"
                },
                "traces": {
                    "type": "array",
                    "items": {
                        "$ref": "#/definitions/dto.Trace"
                    }
                }
            }
        },
        "dto.SubmitResp": {
            "type": "object",
            "properties": {
                "group_id": {
                    "type": "string"
                },
                "traces": {
                    "type": "array",
                    "items": {
                        "$ref": "#/definitions/dto.Trace"
                    }
                }
            }
        },
        "dto.SuccessfulExecutionItem": {
            "type": "object",
            "properties": {
                "algorithm": {
                    "description": "算法名称",
                    "type": "string"
                },
                "created_at": {
                    "description": "创建时间",
                    "type": "string"
                },
                "dataset": {
                    "description": "数据集名称",
                    "type": "string"
                },
                "id": {
                    "description": "执行ID",
                    "type": "integer"
                }
            }
        },
        "dto.SystemInfo": {
            "type": "object",
            "properties": {
                "cpu_usage": {
                    "type": "number",
                    "example": 25.5
                },
                "disk_usage": {
                    "type": "number",
                    "example": 45.8
                },
                "load_average": {
                    "type": "string",
                    "example": "1.2, 1.5, 1.8"
                },
                "memory_usage": {
                    "type": "number",
                    "example": 60.2
                }
            }
        },
        "dto.SystemStatisticsResponse": {
            "type": "object",
            "properties": {
                "containers": {
                    "$ref": "#/definitions/dto.ContainerStatistics"
                },
                "datasets": {
                    "$ref": "#/definitions/dto.DatasetStatistics"
                },
                "executions": {
                    "$ref": "#/definitions/dto.ExecutionStatistics"
                },
                "generated_at": {
                    "type": "string",
                    "example": "2024-01-01T12:00:00Z"
                },
                "injections": {
                    "$ref": "#/definitions/dto.InjectionStatistics"
                },
                "projects": {
                    "$ref": "#/definitions/dto.ProjectStatistics"
                },
                "tasks": {
                    "$ref": "#/definitions/dto.TaskStatistics"
                },
                "users": {
                    "$ref": "#/definitions/dto.UserStatistics"
                }
            }
        },
        "dto.TaskDetailResp": {
            "type": "object",
            "properties": {
                "logs": {
                    "type": "array",
                    "items": {
                        "type": "string"
                    }
                },
                "task": {
                    "$ref": "#/definitions/dto.TaskItem"
                }
            }
        },
        "dto.TaskItem": {
            "type": "object",
            "properties": {
                "created_at": {
                    "type": "string"
                },
                "id": {
                    "type": "string"
                },
                "payload": {
                    "type": "object"
                },
                "status": {
                    "type": "string"
                },
                "trace_id": {
                    "type": "string"
                },
                "type": {
                    "type": "string"
                }
            }
        },
        "dto.TaskStatistics": {
            "type": "object",
            "properties": {
                "completed": {
                    "type": "integer",
                    "example": 900
                },
                "failed": {
                    "type": "integer",
                    "example": 30
                },
                "pending": {
                    "type": "integer",
                    "example": 50
                },
                "running": {
                    "type": "integer",
                    "example": 20
                },
                "total": {
                    "type": "integer",
                    "example": 1000
                }
            }
        },
        "dto.TokenRefreshRequest": {
            "type": "object",
            "required": [
                "token"
            ],
            "properties": {
                "token": {
                    "type": "string",
                    "example": "eyJhbGciOiJIUzI1NiIsInR5cCI6IkpXVCJ9..."
                }
            }
        },
        "dto.TokenRefreshResponse": {
            "type": "object",
            "properties": {
                "expires_at": {
                    "type": "string",
                    "example": "2024-12-31T23:59:59Z"
                },
                "token": {
                    "type": "string",
                    "example": "eyJhbGciOiJIUzI1NiIsInR5cCI6IkpXVCJ9..."
                }
            }
        },
        "dto.Trace": {
            "type": "object",
            "properties": {
                "head_task_id": {
                    "type": "string"
                },
                "index": {
                    "type": "integer"
                },
                "trace_id": {
                    "type": "string"
                }
            }
        },
        "dto.TraceStats": {
            "type": "object",
            "properties": {
                "avg_duration": {
                    "type": "number"
                },
                "end_count_map": {
                    "type": "object",
                    "additionalProperties": {
                        "type": "object",
                        "additionalProperties": {
                            "type": "integer"
                        }
                    }
                },
                "fault_injection_traces": {
                    "type": "array",
                    "items": {
                        "type": "string"
                    }
                },
                "max_duration": {
                    "type": "number"
                },
                "min_duration": {
                    "type": "number"
                },
                "total": {
                    "type": "integer"
                },
                "trace_completed_list": {
                    "type": "array",
                    "items": {
                        "type": "string"
                    }
                },
                "trace_errors": {},
                "trace_status_time_map": {
                    "type": "object",
                    "additionalProperties": {
                        "type": "object",
                        "additionalProperties": {
                            "type": "number"
                        }
                    }
                }
            }
        },
        "dto.UnifiedTask": {
            "type": "object",
            "properties": {
                "cron_expr": {
                    "description": "Cron expression for recurring tasks",
                    "type": "string"
                },
                "execute_time": {
                    "description": "Unix timestamp for delayed execution",
                    "type": "integer"
                },
                "group_carrier": {
                    "description": "Carrier for group context",
                    "allOf": [
                        {
                            "$ref": "#/definitions/propagation.MapCarrier"
                        }
                    ]
                },
                "group_id": {
                    "description": "ID for grouping tasks",
                    "type": "string"
                },
                "immediate": {
                    "description": "Whether to execute immediately",
                    "type": "boolean"
                },
                "payload": {
                    "description": "Task-specific data",
                    "type": "object"
                },
                "project_id": {
                    "type": "integer"
                },
                "restart_num": {
                    "description": "Number of restarts for the task",
                    "type": "integer"
                },
                "retry_policy": {
                    "description": "Policy for retrying failed tasks",
                    "allOf": [
                        {
                            "$ref": "#/definitions/dto.RetryPolicy"
                        }
                    ]
                },
                "status": {
                    "description": "Status of the task",
                    "type": "string"
                },
                "task_id": {
                    "description": "Unique identifier for the task",
                    "type": "string"
                },
                "trace_carrier": {
                    "description": "Carrier for trace context",
                    "allOf": [
                        {
                            "$ref": "#/definitions/propagation.MapCarrier"
                        }
                    ]
                },
                "trace_id": {
                    "description": "ID for tracing related tasks",
                    "type": "string"
                },
                "type": {
                    "description": "Task type (determines how it's processed)",
                    "allOf": [
                        {
                            "$ref": "#/definitions/consts.TaskType"
                        }
                    ]
                }
            }
        },
        "dto.UpdatePermissionRequest": {
            "type": "object",
            "properties": {
                "action": {
                    "type": "string",
                    "example": "read"
                },
                "description": {
                    "type": "string",
                    "example": "Updated permission description"
                },
                "display_name": {
                    "type": "string",
                    "example": "Read All Datasets"
                },
                "resource_id": {
                    "type": "integer",
                    "example": 2
                },
                "status": {
                    "type": "integer",
                    "example": 1
                }
            }
        },
        "dto.UpdateRoleRequest": {
            "type": "object",
            "properties": {
                "description": {
                    "type": "string",
                    "example": "Updated role description"
                },
                "display_name": {
                    "type": "string",
                    "example": "Senior Data Analyst"
                },
                "status": {
                    "type": "integer",
                    "example": 1
                }
            }
        },
        "dto.UpdateUserRequest": {
            "type": "object",
            "properties": {
                "avatar": {
                    "type": "string",
                    "example": "https://example.com/new-avatar.jpg"
                },
                "email": {
                    "type": "string",
                    "example": "newemail@example.com"
                },
                "full_name": {
                    "type": "string",
                    "example": "Jane Doe"
                },
                "is_active": {
                    "type": "boolean",
                    "example": true
                },
                "phone": {
                    "type": "string",
                    "example": "+0987654321"
                },
                "status": {
                    "type": "integer",
                    "example": 1
                }
            }
        },
        "dto.UserInfo": {
            "type": "object",
            "properties": {
                "avatar": {
                    "type": "string",
                    "example": "https://example.com/avatar.jpg"
                },
                "created_at": {
                    "type": "string",
                    "example": "2024-01-01T00:00:00Z"
                },
                "email": {
                    "type": "string",
                    "example": "admin@example.com"
                },
                "full_name": {
                    "type": "string",
                    "example": "Administrator"
                },
                "id": {
                    "type": "integer",
                    "example": 1
                },
                "is_active": {
                    "type": "boolean",
                    "example": true
                },
                "phone": {
                    "type": "string",
                    "example": "+1234567890"
                },
                "status": {
                    "type": "integer",
                    "example": 1
                },
                "updated_at": {
                    "type": "string",
                    "example": "2024-01-01T00:00:00Z"
                },
                "username": {
                    "type": "string",
                    "example": "admin"
                }
            }
        },
        "dto.UserListResponse": {
            "type": "object",
            "properties": {
                "items": {
                    "type": "array",
                    "items": {
                        "$ref": "#/definitions/dto.UserResponse"
                    }
                },
                "pagination": {
                    "$ref": "#/definitions/dto.PaginationInfo"
                }
            }
        },
        "dto.UserProjectResponse": {
            "type": "object",
            "properties": {
                "joined_at": {
                    "type": "string",
                    "example": "2024-01-01T00:00:00Z"
                },
                "project_id": {
                    "type": "integer",
                    "example": 1
                },
                "project_name": {
                    "type": "string",
                    "example": "Project Alpha"
                },
                "role": {
                    "$ref": "#/definitions/dto.RoleResponse"
                },
                "status": {
                    "type": "integer",
                    "example": 1
                }
            }
        },
        "dto.UserResponse": {
            "type": "object",
            "properties": {
                "avatar": {
                    "type": "string",
                    "example": "https://example.com/avatar.jpg"
                },
                "created_at": {
                    "type": "string",
                    "example": "2024-01-01T00:00:00Z"
                },
                "email": {
                    "type": "string",
                    "example": "admin@example.com"
                },
                "full_name": {
                    "type": "string",
                    "example": "Administrator"
                },
                "global_roles": {
                    "type": "array",
                    "items": {
                        "$ref": "#/definitions/dto.RoleResponse"
                    }
                },
                "id": {
                    "type": "integer",
                    "example": 1
                },
                "is_active": {
                    "type": "boolean",
                    "example": true
                },
                "last_login_at": {
                    "type": "string",
                    "example": "2024-01-01T12:00:00Z"
                },
                "permissions": {
                    "type": "array",
                    "items": {
                        "$ref": "#/definitions/dto.PermissionResponse"
                    }
                },
                "phone": {
                    "type": "string",
                    "example": "+1234567890"
                },
                "project_roles": {
                    "type": "array",
                    "items": {
                        "$ref": "#/definitions/dto.UserProjectResponse"
                    }
                },
                "status": {
                    "type": "integer",
                    "example": 1
                },
                "updated_at": {
                    "type": "string",
                    "example": "2024-01-01T00:00:00Z"
                },
                "username": {
                    "type": "string",
                    "example": "admin"
                }
            }
        },
        "dto.UserSearchRequest": {
            "type": "object",
            "properties": {
                "created_at": {
                    "description": "Common filters shortcuts",
                    "allOf": [
                        {
                            "$ref": "#/definitions/dto.DateRange"
                        }
                    ]
                },
                "departments": {
                    "description": "部门筛选",
                    "type": "array",
                    "items": {
                        "type": "string"
                    }
                },
                "email_pattern": {
                    "description": "邮箱模糊匹配",
                    "type": "string"
                },
                "exclude_fields": {
                    "type": "array",
                    "items": {
                        "type": "string"
                    }
                },
                "filters": {
                    "description": "Filters",
                    "type": "array",
                    "items": {
                        "$ref": "#/definitions/dto.SearchFilter"
                    }
                },
                "fullname_pattern": {
                    "description": "全名模糊匹配",
                    "type": "string"
                },
                "include": {
                    "description": "Include related entities",
                    "type": "array",
                    "items": {
                        "type": "string"
                    }
                },
                "include_fields": {
                    "description": "Include/Exclude fields",
                    "type": "array",
                    "items": {
                        "type": "string"
                    }
                },
                "is_active": {
                    "type": "boolean"
                },
                "keyword": {
                    "description": "Search keyword (for general text search)",
                    "type": "string"
                },
                "last_login_range": {
                    "description": "最后登录时间范围",
                    "allOf": [
                        {
                            "$ref": "#/definitions/dto.DateRange"
                        }
                    ]
                },
                "page": {
                    "description": "Pagination",
                    "type": "integer",
                    "minimum": 1
                },
                "project_id": {
                    "type": "integer"
                },
                "project_ids": {
                    "description": "项目ID筛选",
                    "type": "array",
                    "items": {
                        "type": "integer"
                    }
                },
                "role_ids": {
                    "description": "角色ID筛选",
                    "type": "array",
                    "items": {
                        "type": "integer"
                    }
                },
                "size": {
                    "type": "integer",
                    "maximum": 1000,
                    "minimum": 1
                },
                "sort": {
                    "description": "Sort",
                    "type": "array",
                    "items": {
                        "$ref": "#/definitions/dto.SortOption"
                    }
                },
                "status": {
                    "type": "array",
                    "items": {
                        "type": "integer"
                    }
                },
                "updated_at": {
                    "$ref": "#/definitions/dto.DateRange"
                },
                "user_id": {
                    "type": "integer"
                },
                "username_pattern": {
                    "description": "User-specific filter shortcuts",
                    "type": "string"
                }
            }
        },
        "dto.UserStatistics": {
            "type": "object",
            "properties": {
                "active": {
                    "type": "integer",
                    "example": 120
                },
                "inactive": {
                    "type": "integer",
                    "example": 30
                },
                "new_this_week": {
                    "type": "integer",
                    "example": 20
                },
                "new_today": {
                    "type": "integer",
                    "example": 5
                },
                "total": {
                    "type": "integer",
                    "example": 150
                }
            }
        },
        "handler.Groundtruth": {
            "type": "object",
            "properties": {
                "container": {
                    "type": "array",
                    "items": {
                        "type": "string"
                    }
                },
                "function": {
                    "type": "array",
                    "items": {
                        "type": "string"
                    }
                },
                "metric": {
                    "type": "array",
                    "items": {
                        "type": "string"
                    }
                },
                "pod": {
                    "type": "array",
                    "items": {
                        "type": "string"
                    }
                },
                "service": {
                    "type": "array",
                    "items": {
                        "type": "string"
                    }
                },
                "span": {
                    "type": "array",
                    "items": {
                        "type": "string"
                    }
                }
            }
        },
        "handler.Node": {
            "type": "object",
            "properties": {
                "children": {
                    "type": "object",
                    "additionalProperties": {
                        "$ref": "#/definitions/handler.Node"
                    }
                },
                "description": {
                    "type": "string"
                },
                "name": {
                    "type": "string"
                },
                "range": {
                    "type": "array",
                    "items": {
                        "type": "integer"
                    }
                },
                "value": {
                    "type": "integer"
                }
            }
        },
        "handler.Pair": {
            "type": "object",
            "properties": {
                "source": {
                    "type": "string"
                },
                "target": {
                    "type": "string"
                }
            }
        },
        "handler.Resources": {
            "type": "object",
            "properties": {
                "app_labels": {
                    "type": "array",
                    "items": {
                        "type": "string"
                    }
                },
                "container_names": {
                    "type": "array",
                    "items": {
                        "type": "string"
                    }
                },
                "database_app_names": {
                    "type": "array",
                    "items": {
                        "type": "string"
                    }
                },
                "dns_app_names": {
                    "type": "array",
                    "items": {
                        "type": "string"
                    }
                },
                "http_app_names": {
                    "type": "array",
                    "items": {
                        "type": "string"
                    }
                },
                "jvm_app_names": {
                    "type": "array",
                    "items": {
                        "type": "string"
                    }
                },
                "network_pairs": {
                    "type": "array",
                    "items": {
                        "$ref": "#/definitions/handler.Pair"
                    }
                }
            }
        },
        "propagation.MapCarrier": {
            "type": "object",
            "additionalProperties": {
                "type": "string"
            }
        }
    }
}<|MERGE_RESOLUTION|>--- conflicted
+++ resolved
@@ -4353,7 +4353,6 @@
                 }
             }
         },
-<<<<<<< HEAD
         "dto.AnalyzeInjectionsResp": {
             "type": "object",
             "properties": {
@@ -4364,7 +4363,10 @@
                     "type": "object",
                     "additionalProperties": {
                         "$ref": "#/definitions/dto.InjectionStats"
-=======
+                    }
+                }
+            }
+        },
         "dto.AssignPermissionToRoleRequest": {
             "type": "object"
         },
@@ -4439,6 +4441,17 @@
                 }
             }
         },
+        "dto.AttributeCoverageItem": {
+            "type": "object",
+            "properties": {
+                "coverage": {
+                    "type": "number"
+                },
+                "num": {
+                    "type": "integer"
+                }
+            }
+        },
         "dto.AuditLogListResponse": {
             "type": "object",
             "properties": {
@@ -4541,21 +4554,10 @@
                     "minItems": 1,
                     "items": {
                         "$ref": "#/definitions/dto.RelationOperation"
->>>>>>> 14fe60084b00189716715b54de8a59186b2b5b61
-                    }
-                }
-            }
-        },
-<<<<<<< HEAD
-        "dto.AttributeCoverageItem": {
-            "type": "object",
-            "properties": {
-                "coverage": {
-                    "type": "number"
-                },
-                "num": {
-                    "type": "integer"
-=======
+                    }
+                }
+            }
+        },
         "dto.ChangePasswordRequest": {
             "type": "object",
             "required": [
@@ -4685,7 +4687,6 @@
                 "username": {
                     "type": "string",
                     "example": "newuser"
->>>>>>> 14fe60084b00189716715b54de8a59186b2b5b61
                 }
             }
         },
@@ -4970,9 +4971,6 @@
                 }
             }
         },
-<<<<<<< HEAD
-        "dto.GenericResponse-dto_AnalyzeInjectionsResp": {
-=======
         "dto.GenericResponse-array_dto_PermissionResponse": {
             "type": "object",
             "properties": {
@@ -5045,8 +5043,7 @@
                 }
             }
         },
-        "dto.GenericResponse-dto_AuditLogListResponse": {
->>>>>>> 14fe60084b00189716715b54de8a59186b2b5b61
+        "dto.GenericResponse-dto_AnalyzeInjectionsResp": {
             "type": "object",
             "properties": {
                 "code": {
@@ -5057,9 +5054,31 @@
                     "description": "泛型类型的数据",
                     "allOf": [
                         {
-<<<<<<< HEAD
                             "$ref": "#/definitions/dto.AnalyzeInjectionsResp"
-=======
+                        }
+                    ]
+                },
+                "message": {
+                    "description": "响应消息",
+                    "type": "string"
+                },
+                "timestamp": {
+                    "description": "响应生成时间",
+                    "type": "integer"
+                }
+            }
+        },
+        "dto.GenericResponse-dto_AuditLogListResponse": {
+            "type": "object",
+            "properties": {
+                "code": {
+                    "description": "状态码",
+                    "type": "integer"
+                },
+                "data": {
+                    "description": "泛型类型的数据",
+                    "allOf": [
+                        {
                             "$ref": "#/definitions/dto.AuditLogListResponse"
                         }
                     ]
@@ -5086,7 +5105,6 @@
                     "allOf": [
                         {
                             "$ref": "#/definitions/dto.AuditLogResponse"
->>>>>>> 14fe60084b00189716715b54de8a59186b2b5b61
                         }
                     ]
                 },
@@ -5871,11 +5889,7 @@
                 }
             }
         },
-<<<<<<< HEAD
-        "dto.GenericResponse-dto_TraceStats": {
-=======
         "dto.GenericResponse-dto_TokenRefreshResponse": {
->>>>>>> 14fe60084b00189716715b54de8a59186b2b5b61
             "type": "object",
             "properties": {
                 "code": {
@@ -5886,10 +5900,32 @@
                     "description": "泛型类型的数据",
                     "allOf": [
                         {
-<<<<<<< HEAD
+                            "$ref": "#/definitions/dto.TokenRefreshResponse"
+                        }
+                    ]
+                },
+                "message": {
+                    "description": "响应消息",
+                    "type": "string"
+                },
+                "timestamp": {
+                    "description": "响应生成时间",
+                    "type": "integer"
+                }
+            }
+        },
+        "dto.GenericResponse-dto_TraceStats": {
+            "type": "object",
+            "properties": {
+                "code": {
+                    "description": "状态码",
+                    "type": "integer"
+                },
+                "data": {
+                    "description": "泛型类型的数据",
+                    "allOf": [
+                        {
                             "$ref": "#/definitions/dto.TraceStats"
-=======
-                            "$ref": "#/definitions/dto.TokenRefreshResponse"
                         }
                     ]
                 },
@@ -5965,7 +6001,6 @@
                     "allOf": [
                         {
                             "$ref": "#/definitions/dto.UserResponse"
->>>>>>> 14fe60084b00189716715b54de8a59186b2b5b61
                         }
                     ]
                 },
@@ -6214,36 +6249,36 @@
                 }
             }
         },
-<<<<<<< HEAD
+        "dto.InjectionStatistics": {
+            "type": "object",
+            "properties": {
+                "completed": {
+                    "type": "integer",
+                    "example": 480
+                },
+                "failed": {
+                    "type": "integer",
+                    "example": 5
+                },
+                "running": {
+                    "type": "integer",
+                    "example": 5
+                },
+                "scheduled": {
+                    "type": "integer",
+                    "example": 10
+                },
+                "total": {
+                    "type": "integer",
+                    "example": 500
+                }
+            }
+        },
         "dto.InjectionStats": {
             "type": "object",
             "properties": {
                 "diversity": {
                     "$ref": "#/definitions/dto.InjectionDiversity"
-=======
-        "dto.InjectionStatistics": {
-            "type": "object",
-            "properties": {
-                "completed": {
-                    "type": "integer",
-                    "example": 480
-                },
-                "failed": {
-                    "type": "integer",
-                    "example": 5
-                },
-                "running": {
-                    "type": "integer",
-                    "example": 5
-                },
-                "scheduled": {
-                    "type": "integer",
-                    "example": 10
-                },
-                "total": {
-                    "type": "integer",
-                    "example": 500
->>>>>>> 14fe60084b00189716715b54de8a59186b2b5b61
                 }
             }
         },
@@ -6460,7 +6495,6 @@
                 }
             }
         },
-<<<<<<< HEAD
         "dto.PairStats": {
             "type": "object",
             "properties": {
@@ -6471,7 +6505,10 @@
                     "type": "string"
                 },
                 "outDegree": {
-=======
+                    "type": "integer"
+                }
+            }
+        },
         "dto.PermissionListResponse": {
             "type": "object",
             "properties": {
@@ -6660,13 +6697,10 @@
                     "$ref": "#/definitions/dto.DateRange"
                 },
                 "user_id": {
->>>>>>> 14fe60084b00189716715b54de8a59186b2b5b61
-                    "type": "integer"
-                }
-            }
-        },
-<<<<<<< HEAD
-=======
+                    "type": "integer"
+                }
+            }
+        },
         "dto.ProjectStatistics": {
             "type": "object",
             "properties": {
@@ -6688,7 +6722,6 @@
                 }
             }
         },
->>>>>>> 14fe60084b00189716715b54de8a59186b2b5b61
         "dto.QueryInjectionResp": {
             "type": "object",
             "properties": {
@@ -7050,15 +7083,6 @@
                 }
             }
         },
-<<<<<<< HEAD
-        "dto.ServiceCoverageItem": {
-            "type": "object",
-            "properties": {
-                "coverage": {
-                    "type": "number"
-                },
-                "notCovered": {
-=======
         "dto.RoleListResponse": {
             "type": "object",
             "properties": {
@@ -7144,15 +7168,11 @@
                     "type": "string"
                 },
                 "exclude_fields": {
->>>>>>> 14fe60084b00189716715b54de8a59186b2b5b61
                     "type": "array",
                     "items": {
                         "type": "string"
                     }
                 },
-<<<<<<< HEAD
-                "num": {
-=======
                 "filters": {
                     "description": "Filters",
                     "type": "array",
@@ -7241,13 +7261,10 @@
                     ]
                 },
                 "user_id": {
->>>>>>> 14fe60084b00189716715b54de8a59186b2b5b61
-                    "type": "integer"
-                }
-            }
-        },
-<<<<<<< HEAD
-=======
+                    "type": "integer"
+                }
+            }
+        },
         "dto.SearchFilter": {
             "type": "object",
             "required": [
@@ -7352,6 +7369,23 @@
                 },
                 "pagination": {
                     "$ref": "#/definitions/dto.PaginationInfo"
+                }
+            }
+        },
+        "dto.ServiceCoverageItem": {
+            "type": "object",
+            "properties": {
+                "coverage": {
+                    "type": "number"
+                },
+                "notCovered": {
+                    "type": "array",
+                    "items": {
+                        "type": "string"
+                    }
+                },
+                "num": {
+                    "type": "integer"
                 }
             }
         },
@@ -7408,7 +7442,6 @@
                 }
             }
         },
->>>>>>> 14fe60084b00189716715b54de8a59186b2b5b61
         "dto.SubmitInjectionReq": {
             "type": "object",
             "required": [
